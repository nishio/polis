(ns cluster-tests
  (:use polismath.utils)
  (:require [clojure.test :refer :all]
            [polismath.named-matrix :refer :all]
            [polismath.clusters :refer :all]))

(defn size-correct [clusters n]
  ; XXX - really need to rewrite as macro
  (is (= n (count clusters))))


(def real-nmat (named-matrix
  ["p1" "p2" "p3" "p4" "p5" "p6"]
  ["c1" "c2" "c3" "c4"]
  [[ 0  1  0  1]
   [ 0  1  0  1]
   [-1  0 -1  1]
   [ 1  0  1  0]
   [-1 -1  0  1]
   [-1  1  0  1]]))


; Initialization test
(deftest init-test
  (let [n-clusts 2
        ic       (init-clusters real-nmat n-clusts)]
    (testing "gives right number of clusters"
      (size-correct ic 2))
    (testing "doesn't give duplicate clusters"
      (is (not (= (:center (first ic)) (:center (second ic))))))))

(deftest basic-test
  (let [n-clusts 2
        clusts   (kmeans real-nmat n-clusts)]
    (testing "gives right number of clusters"
      (size-correct clusts 2))
    (testing "doesn't give duplicate clusters"
      (is (not (= (:center (first clusts)) (:center (second clusts))))))
    (testing "coordinate transforms should be handled gracefully"
      (let [real-nmat (assoc real-nmat :matrix
                            [[0.5 0.3]
                             [4.3 0.5]
                             [2.3 8.1]
                             [1.2 4.2]
                             [1.2 2.3]
                             [4.3 1.2]])]
        ; basically just testing here that things don't break
        (is (= 2 (count (kmeans real-nmat 2 :last-clusters clusts))))))))

(deftest growing-clusters
  (let [data (named-matrix
               ["p1" "p2" "p3" "p4" "p5"]
               ["c1" "c2" "c3"]
               [[ 1  1  1]
                [ 1  1  0]
                [-1 -1 -1]
                [-1 -1  0]
                [-1  1  0]])
        last-clusts [{:id 1 :members ["p1" "p2"]} {:id 2 :members ["p3" "p4"]}]
        clusts (kmeans data 3 :last-clusters last-clusts)]
    (testing "should give the right number of clusters"
      (size-correct clusts 3))))

<<<<<<< HEAD
(deftest edge-cases
  (testing "k-means on n < k items"
    (testing "gives n clusters"
      (let [data (named-matrix
                   ["p1" "p2"]
                   ["c1" "c2" "c3"]
                   [[ 0  1  0 ]
                    [-1  1  0 ]])]
        (size-correct (kmeans data 3) 2)))
    (testing "gives n-1 clusters when precisely 2 items have identical positions"
      (let [data (named-matrix
                   ["p1" "p2" "p3"]
                   ["c1" "c2" "c3"]
                   [[ 0  1  0 ]
                    [ 0  1  0 ]
                    [-1  1  0 ]])]
        (size-correct (kmeans data 3) 2)
        (testing "even when n lats-clusters have been specified"
          (let [last-clusts [{:id 1 :members ["p1"]}
                             {:id 2 :members ["p2"]}
                             {:id 3 :members ["p3"]}]]
            (size-correct (kmeans data 3 :last-clusters last-clusts) 2)))))))
=======

(deftest less-than-k-test
  (testing "k-means on n < k items gives n clusters"
    (let [data (named-matrix
                 ["p1" "p2"]
                 ["c1" "c2" "c3"]
                 [[ 0  1  0 ]
                  [-1  1  0 ]])]
      (size-correct (kmeans data 3) 2))))


(let [data (named-matrix
             ["p1" "p2" "p3"]
             ["c1" "c2" "c3"]
             [[ 0  1  0 ]
              [ 0  1  0 ]
              [-1  1  0 ]])]
  (deftest identical-mem-pos-test
    (testing "k-means gives n-1 clusters when precisely 2 items have identical positions"
        (size-correct (kmeans data 3) 2)))

  (deftest shrinking-test
    (testing "k-means gives n-1 clusters even when n last-clusters have been specified
             if two members have identical positions"
      (let [last-clusts [{:id 1 :members ["p1"]}
                         {:id 2 :members ["p2"]}
                         {:id 3 :members ["p3"]}]]
        (size-correct (kmeans data 3 :last-clusters last-clusts) 2)))))

(deftest edge-cases (less-than-k-test) (identical-mem-pos-test) (shrinking-test))

>>>>>>> b67c7a3d

(deftest most-distal-test
  (let [data (named-matrix
               ["p1" "p2" "p3" "p4" "p5"]
               ["c1" "c2" "c3"]
               [[ 1  1  1]
                [ 1  1  0]
                [-1 -1 -1]
                [-1 -1  0]
                [-1  1  0]])
        clusts [{:id 1 :members ["p1" "p2"]} {:id 2 :members ["p3" "p4" "p5"]}]
        clusts (recenter-clusters data clusts)]
    (testing "correct clst-id"
      (is (= (:clst-id (most-distal data clusts)) 2)))
    (testing "correct member id"
      (is (= (:id (most-distal data clusts)) "p5")))
    (testing "correct distance"
      (is (< 
            (- (:dist (most-distal data clusts)) 1.37436854)
            0.0001)))))
<<<<<<< HEAD
=======


(deftest uniqify-clusters-test
  (let [last-clusts [{:id 1 :members ["p1"] :center [1 1  1]}
                     {:id 2 :members ["p2"] :center [1 1  1]}
                     {:id 3 :members ["p3"] :center [1 0 -1]}]]
    (testing "correct size"
      (size-correct (uniqify-clusters last-clusts) 2))
    (testing "correct members"
      (is (some #{["p1" "p2"]} (map :members (uniqify-clusters last-clusts)))))))


(deftest merge-clusters-test
  (let [clst1 {:id 1 :center [1 1 1] :members ["a" "b"]}
        clst2 {:id 2 :center [1 0 0] :members ["c" "d"]}]
    (is (= #{"a" "b" "c" "d"}
           (set (:members (merge-clusters clst1 clst2)))))))


(let [last-clusters [{:members [1 2] :id 1}
                     {:members [3 4] :id 2}]
      data (named-matrix [1 2 3 4] [:x :y]
             [[1.2   0.4]
              [1.0   0.3]
              [-0.2 -0.4]
              [-0.7 -0.7]])
      kmeanser (fn [new-data] (kmeans new-data 2 :last-clusters last-clusters))]

  (deftest missing-some-members
    (let [new-data (assoc data :rows [1 5 3 4])]
      (is (kmeanser new-data))
      (size-correct (kmeanser new-data) 2)))

  (deftest missing-all-members
    (let [new-data (assoc data :rows [6 5 3 4])]
      (is (kmeanser new-data))
      (size-correct (kmeanser new-data) 2)))

  (deftest missing-all-members-global
    (let [new-data (assoc data :rows [6 5 8 7])]
      (is (kmeanser new-data))
      (size-correct (kmeanser new-data) 2))))

(deftest missing-members
  (missing-some-members)
  (missing-all-members)
  (missing-all-members-global))
>>>>>>> b67c7a3d

<|MERGE_RESOLUTION|>--- conflicted
+++ resolved
@@ -61,30 +61,6 @@
     (testing "should give the right number of clusters"
       (size-correct clusts 3))))
 
-<<<<<<< HEAD
-(deftest edge-cases
-  (testing "k-means on n < k items"
-    (testing "gives n clusters"
-      (let [data (named-matrix
-                   ["p1" "p2"]
-                   ["c1" "c2" "c3"]
-                   [[ 0  1  0 ]
-                    [-1  1  0 ]])]
-        (size-correct (kmeans data 3) 2)))
-    (testing "gives n-1 clusters when precisely 2 items have identical positions"
-      (let [data (named-matrix
-                   ["p1" "p2" "p3"]
-                   ["c1" "c2" "c3"]
-                   [[ 0  1  0 ]
-                    [ 0  1  0 ]
-                    [-1  1  0 ]])]
-        (size-correct (kmeans data 3) 2)
-        (testing "even when n lats-clusters have been specified"
-          (let [last-clusts [{:id 1 :members ["p1"]}
-                             {:id 2 :members ["p2"]}
-                             {:id 3 :members ["p3"]}]]
-            (size-correct (kmeans data 3 :last-clusters last-clusts) 2)))))))
-=======
 
 (deftest less-than-k-test
   (testing "k-means on n < k items gives n clusters"
@@ -116,7 +92,6 @@
 
 (deftest edge-cases (less-than-k-test) (identical-mem-pos-test) (shrinking-test))
 
->>>>>>> b67c7a3d
 
 (deftest most-distal-test
   (let [data (named-matrix
@@ -137,8 +112,6 @@
       (is (< 
             (- (:dist (most-distal data clusts)) 1.37436854)
             0.0001)))))
-<<<<<<< HEAD
-=======
 
 
 (deftest uniqify-clusters-test
@@ -186,5 +159,4 @@
   (missing-some-members)
   (missing-all-members)
   (missing-all-members-global))
->>>>>>> b67c7a3d
 
