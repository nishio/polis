--- conflicted
+++ resolved
@@ -34,11 +34,7 @@
 
       - name: Build full project via docker-compose
         run: |
-<<<<<<< HEAD
-          docker-compose build --parallel
-=======
           docker-compose build --parallel --no-cache
->>>>>>> e0499396
           # Must rebuild due to build no following depends_on order,
           # and so newest version of client apps may not have been copied in.
           docker-compose build file-server
