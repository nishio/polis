{
  "name": "polis-client-admin",
  "version": "0.0.1",
  "repository": "github:pol-is/polisClientAdmin",
  "description": "Polis Admin Console",
  "engines": {
    "node": "8.17.0"
  },
  "scripts": {
    "clean": "rimraf dist",
    "build:webpack": "npm run clean && NODE_ENV=production webpack --config webpack.config.js",
    "build:webpack_unminified": "npm run clean && NODE_ENV=development webpack --config webpack.config.unminified.js",
    "build": "npm run build:webpack",
    "build:preprod": "gulp deployPreprod",
    "build-debug": "npm run build:webpack_unminified",
    "deploy:prod": "./deploy_TO_PRODUCTION",
    "deploy:preprod": "./deployPreprod",
    "start": "./x",
    "lint": "eslint src",
    "test": "jest"
  },
  "author": "Colin Megill",
  "devDependencies": {
    "@babel/core": "^7.12.10",
    "@babel/plugin-proposal-class-properties": "^7.12.1",
    "@babel/plugin-proposal-decorators": "^7.12.1",
    "@babel/plugin-transform-runtime": "^7.12.10",
    "@babel/preset-env": "^7.11.5",
    "@babel/preset-react": "^7.12.10",
    "@mdx-js/loader": "^1.6.22",
    "babel-eslint": "^10.1.0",
    "babel-loader": "^8.1.0",
    "babel-plugin-lodash": "^3.3.4",
    "bluebird": "^3.7.2",
    "eslint": "^7.16.0",
    "eslint-config-prettier": "^7.1.0",
    "eslint-config-prettier-standard": "^3.0.1",
    "eslint-config-standard": "^14.1.1",
    "eslint-plugin-babel": "^5.3.1",
    "eslint-plugin-import": "^2.22.1",
    "eslint-plugin-node": "^11.1.0",
    "eslint-plugin-prettier": "^3.3.0",
    "eslint-plugin-promise": "^4.2.1",
    "eslint-plugin-react": "^7.22.0",
    "eslint-plugin-standard": "^5.0.0",
    "express": "^4.17.1",
    "file-loader": "~6.2.0",
    "glob": "^7.1.2",
    "gulp": "^3.9.0",
    "gulp-cli": "^1.4.0",
    "gulp-gzip": "1.4.2",
    "gulp-s3": "git://github.com/mbjorkegren/gulp-s3#847e2b372204b4ceeccb0e9b567f28ff00e7fa1d",
    "gulp-scp2": "^0.2.0",
    "lodash-webpack-plugin": "^0.11.6",
    "prettier": "^2.1.2",
    "prettier-config-standard": "^1.0.1",
    "request": "^2.88.2",
    "rimraf": "^3.0.2",
    "run-sequence": "~2.2.1",
    "webpack": "^4.44.2",
<<<<<<< HEAD
    "webpack-bundle-analyzer": "^4.3.0",
=======
    "webpack-bundle-analyzer": "^3.9.0",
>>>>>>> ad256801
    "webpack-cli": "^4.3.1",
    "webpack-dev-middleware": "^3.7.2"
  },
  "dependencies": {
    "boolean": "^3.0.2",
    "d3-scale": "^3.2.3",
    "jquery": "^2.1.4",
    "lodash": "^4.17.20",
    "prop-types": "^15.7.2",
    "react": "^16.14.0",
    "react-dom": "^16.14.0",
    "react-easy-emoji": "^1.4.0",
    "react-redux": "7.2.2",
    "react-router-dom": "^5.2.0",
    "redux": "^4.0.5",
    "redux-thunk": "^2.3.0",
    "theme-ui": "^0.3.5",
    "victory": "^35.4.0"
  },
  "jest": {
    "collectCoverage": true,
    "collectCoverageFrom": "src/**/*.js",
    "coverageReporters": [
      "json",
      "lcov",
      "text-summary"
    ]
  }
}<|MERGE_RESOLUTION|>--- conflicted
+++ resolved
@@ -58,11 +58,7 @@
     "rimraf": "^3.0.2",
     "run-sequence": "~2.2.1",
     "webpack": "^4.44.2",
-<<<<<<< HEAD
     "webpack-bundle-analyzer": "^4.3.0",
-=======
-    "webpack-bundle-analyzer": "^3.9.0",
->>>>>>> ad256801
     "webpack-cli": "^4.3.1",
     "webpack-dev-middleware": "^3.7.2"
   },
