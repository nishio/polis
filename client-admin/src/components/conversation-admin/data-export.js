--- conflicted
+++ resolved
@@ -1,21 +1,13 @@
 // Copyright (C) 2012-present, The Authors. This program is free software: you can redistribute it and/or  modify it under the terms of the GNU Affero General Public License, version 3, as published by the Free Software Foundation. This program is distributed in the hope that it will be useful, but WITHOUT ANY WARRANTY; without even the implied warranty of MERCHANTABILITY or FITNESS FOR A PARTICULAR PURPOSE.  See the GNU Affero General Public License for more details. You should have received a copy of the GNU Affero General Public License along with this program.  If not, see <http://www.gnu.org/licenses/>.
 
-<<<<<<< HEAD
 import React from 'react'
 import PropTypes from 'prop-types'
 import { connect } from 'react-redux'
 import { startDataExport } from '../../actions'
 import dateSetupUtil from '../../util/data-export-date-setup'
 import { Heading } from 'theme-ui'
-=======
-import ComponentHelpers from "../../util/component-helpers";
-import NoPermission from "./no-permission";
-import React from "react";
-import { connect } from "react-redux";
-import { startDataExport } from "../../actions";
-import dateSetupUtil from "../../util/data-export-date-setup";
-import { Heading, Flex, Box } from "theme-ui";
->>>>>>> 8d5781f7
+import ComponentHelpers from '../../util/component-helpers'
+import NoPermission from './no-permission'
 
 @connect(state => state.zid_metadata)
 class DataExport extends React.Component {
@@ -66,7 +58,7 @@
 
   render() {
     if (ComponentHelpers.shouldShowPermissionsError(this.props)) {
-      return <NoPermission />;
+      return <NoPermission />
     }
 
     return (
