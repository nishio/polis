// Copyright (C) 2012-present, The Authors. This program is free software: you can redistribute it and/or  modify it under the terms of the GNU Affero General Public License, version 3, as published by the Free Software Foundation. This program is distributed in the hope that it will be useful, but WITHOUT ANY WARRANTY; without even the implied warranty of MERCHANTABILITY or FITNESS FOR A PARTICULAR PURPOSE.  See the GNU Affero General Public License for more details. You should have received a copy of the GNU Affero General Public License along with this program.  If not, see <http://www.gnu.org/licenses/>.
/** @jsx jsx */

<<<<<<< HEAD
import dateSetupUtil from '../../../util/data-export-date-setup'
import React from 'react'
import { connect } from 'react-redux'
import { populateConversationStatsStore } from '../../../actions'
import NumberCards from './conversation-stats-number-cards'
import Voters from './voters'
import Commenters from './commenters'
import { Heading, Box, jsx } from 'theme-ui'

@connect(state => state.stats)
=======
import dateSetupUtil from "../../../util/data-export-date-setup";
import React from "react";
import ComponentHelpers from "../../../util/component-helpers";
import NoPermission from "../no-permission";
import { connect } from "react-redux";
import { populateConversationStatsStore } from "../../../actions";
import NumberCards from "./conversation-stats-number-cards";
import Voters from "./voters";
import Commenters from "./commenters";
import { Heading, Box, jsx } from "theme-ui";

@connect((state) => state.zid_metadata)
@connect((state) => state.stats)
>>>>>>> 8d5781f7
class ConversationStats extends React.Component {
  constructor(props) {
    super(props)
    var times = dateSetupUtil()
    this.chartSize = 500
    this.chartMargins = { top: 20, right: 20, bottom: 50, left: 70 }
    this.state = Object.assign({}, times)
  }

  handleUntilButtonClicked() {
    const year = this.refs.exportSelectYear.value
    const month = this.refs.exportSelectMonth.value
    const dayOfMonth = this.refs.exportSelectDay.value
    const tz = this.refs.exportSelectHour.value
    const dateString = [month, dayOfMonth, year, tz].join(' ')
    const dddate = new Date(dateString)
    const until = Number(dddate)
    this.setState(
      {
        until: until
      },
      function () {
        this.loadStats()
      }
    )
  }

  loadStats() {
    const { match } = this.props

    var until = this.state.until
    this.props.dispatch(
      populateConversationStatsStore(match.params.conversation_id, until)
    )
  }

  componentWillMount() {
<<<<<<< HEAD
    this.loadStats()
    this.getStatsRepeatedly = setInterval(() => {
      this.loadStats()
    }, 10000)
=======
    const { zid_metadata } = this.props;

    if (zid_metadata.is_mod) {
      this.loadStats();
      this.getStatsRepeatedly = setInterval(() => {
        this.loadStats();
      }, 10000);
    }
>>>>>>> 8d5781f7
  }

  componentWillUnmount() {
<<<<<<< HEAD
    clearInterval(this.getStatsRepeatedly)
  }

  render() {
    const { conversation_stats } = this.props
    const loading =
      !conversation_stats.firstCommentTimes ||
      !conversation_stats.firstVoteTimes
=======
    const { zid_metadata } = this.props;

    if (zid_metadata.is_mod) {
      clearInterval(this.getStatsRepeatedly);
    }
  }

  render() {
    if (ComponentHelpers.shouldShowPermissionsError(this.props)) {
      return <NoPermission />;
    }

    const { conversation_stats } = this.props;
    const loading = !conversation_stats.firstCommentTimes || !conversation_stats.firstVoteTimes;
>>>>>>> 8d5781f7

    if (loading) return <Box>Loading...</Box>

    return (
      <div>
        <Heading
          as="h3"
          sx={{
            fontSize: [3, null, 4],
            lineHeight: 'body',
            mb: [3, null, 4]
          }}>
          Monitor
        </Heading>
        <NumberCards data={conversation_stats} />
        <Voters
          firstVoteTimes={conversation_stats.firstVoteTimes}
          size={this.chartSize}
          margin={this.chartMargins}
        />
        <Commenters
          firstCommentTimes={conversation_stats.firstCommentTimes}
          size={this.chartSize}
          margin={this.chartMargins}
        />
      </div>
    )
  }
}

export default ConversationStats<|MERGE_RESOLUTION|>--- conflicted
+++ resolved
@@ -1,7 +1,6 @@
 // Copyright (C) 2012-present, The Authors. This program is free software: you can redistribute it and/or  modify it under the terms of the GNU Affero General Public License, version 3, as published by the Free Software Foundation. This program is distributed in the hope that it will be useful, but WITHOUT ANY WARRANTY; without even the implied warranty of MERCHANTABILITY or FITNESS FOR A PARTICULAR PURPOSE.  See the GNU Affero General Public License for more details. You should have received a copy of the GNU Affero General Public License along with this program.  If not, see <http://www.gnu.org/licenses/>.
 /** @jsx jsx */
 
-<<<<<<< HEAD
 import dateSetupUtil from '../../../util/data-export-date-setup'
 import React from 'react'
 import { connect } from 'react-redux'
@@ -10,23 +9,12 @@
 import Voters from './voters'
 import Commenters from './commenters'
 import { Heading, Box, jsx } from 'theme-ui'
+import ComponentHelpers from '../../../util/component-helpers'
+import NoPermission from '../no-permission'
 
 @connect(state => state.stats)
-=======
-import dateSetupUtil from "../../../util/data-export-date-setup";
-import React from "react";
-import ComponentHelpers from "../../../util/component-helpers";
-import NoPermission from "../no-permission";
-import { connect } from "react-redux";
-import { populateConversationStatsStore } from "../../../actions";
-import NumberCards from "./conversation-stats-number-cards";
-import Voters from "./voters";
-import Commenters from "./commenters";
-import { Heading, Box, jsx } from "theme-ui";
-
-@connect((state) => state.zid_metadata)
-@connect((state) => state.stats)
->>>>>>> 8d5781f7
+@connect(state => state.zid_metadata)
+@connect(state => state.stats)
 class ConversationStats extends React.Component {
   constructor(props) {
     super(props)
@@ -63,50 +51,34 @@
     )
   }
 
-  componentWillMount() {
-<<<<<<< HEAD
-    this.loadStats()
-    this.getStatsRepeatedly = setInterval(() => {
-      this.loadStats()
-    }, 10000)
-=======
-    const { zid_metadata } = this.props;
+  componentDidMount() {
+    const { zid_metadata } = this.props
 
     if (zid_metadata.is_mod) {
-      this.loadStats();
+      this.loadStats()
       this.getStatsRepeatedly = setInterval(() => {
-        this.loadStats();
-      }, 10000);
+        this.loadStats()
+      }, 10000)
     }
->>>>>>> 8d5781f7
   }
 
   componentWillUnmount() {
-<<<<<<< HEAD
-    clearInterval(this.getStatsRepeatedly)
-  }
-
-  render() {
-    const { conversation_stats } = this.props
-    const loading =
-      !conversation_stats.firstCommentTimes ||
-      !conversation_stats.firstVoteTimes
-=======
-    const { zid_metadata } = this.props;
+    const { zid_metadata } = this.props
 
     if (zid_metadata.is_mod) {
-      clearInterval(this.getStatsRepeatedly);
+      clearInterval(this.getStatsRepeatedly)
     }
   }
 
   render() {
     if (ComponentHelpers.shouldShowPermissionsError(this.props)) {
-      return <NoPermission />;
+      return <NoPermission />
     }
 
-    const { conversation_stats } = this.props;
-    const loading = !conversation_stats.firstCommentTimes || !conversation_stats.firstVoteTimes;
->>>>>>> 8d5781f7
+    const { conversation_stats } = this.props
+    const loading =
+      !conversation_stats.firstCommentTimes ||
+      !conversation_stats.firstVoteTimes
 
     if (loading) return <Box>Loading...</Box>
 
