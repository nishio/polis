--- conflicted
+++ resolved
@@ -6,13 +6,8 @@
 class NoPermission extends React.Component {
   render() {
     return (
-<<<<<<< HEAD
-      <div>
+      <div id="no-permission-warning">
         <div>{strings('no_permission')}</div>
-=======
-      <div id="no-permission-warning">
-        <div>{strings("no_permission")}</div>
->>>>>>> 8d5781f7
       </div>
     )
   }
