(ns polismath.stormspec
  (:import [backtype.storm StormSubmitter LocalCluster])
  (:require [polismath.system :as system]
            [polismath.conv-man :as cm]
            [polismath.components.postgres :as postgres]
            [polismath.components.env :as env]
            [polismath.math.named-matrix :as nm]
            [polismath.utils :as utils]
            [polismath.math.conversation :as conv]
            ;[polismath.simulation :as sim]
            [clojure.core.matrix :as matrix]
            [clojure.string :as string]
            [clojure.tools.logging :as log]
            [clojure.core.async :as async :refer [go <! >! <!! >!! alts!! alts! chan dropping-buffer put! take!]]
            [com.stuartsierra.component :as component]
            [backtype.storm [clojure :as storm] [config :as storm-config]]
            [plumbing.core :as pc])
  ;; I don't think we need this anymore on newer Clojures, so should remove XXX
  (:gen-class))


;; XXX Maybe loading the current implementation can be a system boot step?
; XXX - storm hack. Solves issue where one process or thread has started loading vectorz, but the other
; doesn't know to wait (at least this is what seems to be the case)
;(matrix/set-current-implementation :vectorz)
;(matrix/matrix [[1 2 3] [4 5 6]])


(storm/defspout poll-spout ["message-type" "zid" "batch"]
  ;; Should fork timestamp key on message-type as well XXX
  {:params [system-config message-type timestamp-key] :prepare true}
  [conf context collector]
<<<<<<< HEAD
  (let [last-timestamp (atom 0)
        ;; Need config for storm to be set under keys of :vote and :mod, so the spouts are configurable
        ;; more simply from this; But I guess some of these things should maybe not be constructable this
        ;; way...
        ;system (-> system-config system/base-system component/system-map component/start)
        {:as spout-config :keys [polling-interval]} (-> system-config :storm :spouts message-type)
        system (system/create-and-run-base-system! system-config)
        postgres (-> system :postgres)]
    (storm/spout
=======
  (let [last-timestamp (atom (try (java.lang.Long/parseLong (:initial-polling-timestamp env/env)) (catch Exception e (log/warn "INITIAL_POLLING_TIMESTAMP not set; setting to 0") 0)))]
    ;(if (= poll-fn :sim-poll)
      ;(log/info "Starting sim poller!")
      ;(start-sim-poller!))
    (spout
>>>>>>> 64ee1d4e
      (nextTuple []
        (try
          (log/info "Polling" message-type ">" @last-timestamp)
          (let [poll-function (get {:votes postgres/poll :moderation postgres/mod-poll} message-type)
                results (poll-function postgres @last-timestamp)
                grouped-batches (group-by :zid results)]
            ; For each chunk of votes, for each conversation, send to the appropriate spout
            (doseq [[zid batch] grouped-batches]
              (storm/emit-spout! collector [message-type zid batch]))
            ; Update timestamp if needed
            (swap! last-timestamp
                   (fn [last-ts] (apply max 0 last-ts (map timestamp-key results)))))
          (catch Exception e
            (log/error "Exception bubbled up in poll-spout!")
            (.printStackTrace e)))
        (Thread/sleep polling-interval))
      (ack [id]))))

;; XXX Should build a recompute trigger spout, which just sends a recompute message message-type with nil batch payload

(storm/defbolt conv-update-bolt []
  {:params [system-config] :prepare true}
  [conf context collector]
  (let [system (system/create-and-run-base-system! system-config)
        conv-man (:conversation-manager system)]
    (storm/bolt
      (execute [tuple]
        (try
          (let [[message-type zid batch] (.getValues tuple)]
            ;; XXX Need to think more about recompute...
            (cm/queue-message-batch! conv-man message-type zid batch))
          (storm/ack! collector tuple)
          (catch Exception e
            (log/error "Exception bubbled up in conv-update-bold!")
            (.printStackTrace e)))))))

(defn make-topology
  ;; Note here that we're pushing through the full system configuration as config overrides, because we need
  ;; something serializable for the nodes to boot their systems from in the prepare steps
  [{:keys [config] :as storm-cluster}]
  (let [config (into {} config) ;; O/w have a non-serializable object
        spouts {"vote-spout" (storm/spout-spec (poll-spout config :votes :created ))
                "mod-spout"  (storm/spout-spec (poll-spout config :moderation :modified))}
        bolt-inputs (into {} (for [s (keys spouts)] [s ["zid"]]))]
    (assoc storm-cluster
           :topology
           (storm/topology
             spouts
             {"conv-update" (storm/bolt-spec bolt-inputs (conv-update-bolt config))}))))

(defn submit-topology!
  [storm-cluster]
  (let [{:keys [execution cluster-name workers]} (-> storm-cluster :config :storm)
        cluster-submitter (case execution
                            :local (LocalCluster.)
                            :distributed (StormSubmitter.))]
    (.submitTopology cluster-submitter
                     cluster-name
                     {storm-config/TOPOLOGY-DEBUG false
                      storm-config/TOPOLOGY-WORKERS workers}
                     (:topology storm-cluster))
    (assoc storm-cluster :cluster-submitter cluster-submitter)))

(defn stop-cluster!
  [{:as storm-cluster :keys [cluster-submitter]}]
  (let [cluster-name (-> storm-cluster :config :storm :cluster-name)]
    ;(.killTopology topology cluster-name)
    (.shutdown cluster-submitter)))


(defrecord StormCluster [config conversation-manager topology cluster-submitter]
  component/Lifecycle
  (start [component]
    (-> component
        make-topology
        submit-topology!))
  (stop [component]
    (stop-cluster! component)
    (assoc component :topology nil)))


(defn create-storm-cluster []
  (map->StormCluster {}))


(defn storm-system
  "Creates a base-system and assocs in polismath storm worker related components."
  [config-overrides]
  (merge (system/base-system config-overrides)
         {:storm-cluster (component/using (create-storm-cluster) [:config :conversation-manager])}))

<|MERGE_RESOLUTION|>--- conflicted
+++ resolved
@@ -30,23 +30,20 @@
   ;; Should fork timestamp key on message-type as well XXX
   {:params [system-config message-type timestamp-key] :prepare true}
   [conf context collector]
-<<<<<<< HEAD
-  (let [last-timestamp (atom 0)
-        ;; Need config for storm to be set under keys of :vote and :mod, so the spouts are configurable
-        ;; more simply from this; But I guess some of these things should maybe not be constructable this
-        ;; way...
-        ;system (-> system-config system/base-system component/system-map component/start)
-        {:as spout-config :keys [polling-interval]} (-> system-config :storm :spouts message-type)
-        system (system/create-and-run-base-system! system-config)
-        postgres (-> system :postgres)]
-    (storm/spout
-=======
+  ;(let [last-timestamp (atom 0)
+        ;;; Need config for storm to be set under keys of :vote and :mod, so the spouts are configurable
+        ;;; more simply from this; But I guess some of these things should maybe not be constructable this
+        ;;; way...
+        ;;system (-> system-config system/base-system component/system-map component/start)
+        ;{:as spout-config :keys [polling-interval]} (-> system-config :storm :spouts message-type)
+        ;system (system/create-and-run-base-system! system-config)
+        ;postgres (-> system :postgres)]
+    ;(storm/spout
   (let [last-timestamp (atom (try (java.lang.Long/parseLong (:initial-polling-timestamp env/env)) (catch Exception e (log/warn "INITIAL_POLLING_TIMESTAMP not set; setting to 0") 0)))]
     ;(if (= poll-fn :sim-poll)
       ;(log/info "Starting sim poller!")
       ;(start-sim-poller!))
     (spout
->>>>>>> 64ee1d4e
       (nextTuple []
         (try
           (log/info "Polling" message-type ">" @last-timestamp)
