--- conflicted
+++ resolved
@@ -99,13 +99,8 @@
                           -1       (assoc counts 0 (inc (first counts)))
                           (0 1)  (assoc counts 1 (inc (second counts)))
                                   counts))
-<<<<<<< HEAD
-                      ; Start with psuedocount of 1, 1
+                      ; Start with psuedocount of 1, 1 as a prior to prevent division by zero (smoothing)
                       [1 1] votes)]
-=======
-                      [1 1] ; start counting from 1 to prevent division by zero (smoothing)
-                      votes)] 
->>>>>>> b04e660c
               (/ up not-up)))]
     (let [in-cols  (columns (:matrix in-part))
           out-cols (columns (:matrix out-part))]
