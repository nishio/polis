(ns polismath.conv-man
  (:require [polismath.math.named-matrix :as nm]
            [polismath.math.conversation :as conv]
            [polismath.math.clusters :as clust]
            [polismath.meta.metrics :as met]
            [polismath.components.db :as db]
            [polismath.components.env :as env]
            [polismath.utils :refer :all]
<<<<<<< HEAD
=======
            [plumbing.core :as pc]
            [schema.core :as s]
>>>>>>> 061ece7d
            [clojure.core.matrix.impl.ndarray]
            [clojure.core.async
             :as as
             :refer [go go-loop <! >! <!! >!! alts!! alts! chan dropping-buffer
                     put! take!]]
            [clojure.tools.trace :as tr]
            [clojure.tools.logging :as log]
            [plumbing.core :as pc]
            [monger.core :as mg]
            [monger.collection :as mc]
            [cheshire.core :as ch]
            [cheshire.generate :refer [add-encoder encode-seq remove-encoder]]
            ))

(when-not (#{"prod" "production" "preprod"} (env/env :math-env))
  (use 'alex-and-georges.debug-repl))


(add-encoder mikera.vectorz.Vector
             (fn [v jsonGenerator]
               (encode-seq (into-array v) jsonGenerator)))

; CAREFUL - make sure we don't lose dimensions of the N-Dimensional array.
(add-encoder clojure.core.matrix.impl.ndarray.NDArray
             (fn [v jsonGenerator]
               (encode-seq (into-array v) jsonGenerator)))


; Create graphite sender
(def metric (met/make-metric-sender "carbon.hostedgraphite.com" 2003 (env/env :hostedgraphite-apikey)))


(defmacro meter
  "Send performance metrics to graphite"
  [metric-name & expr]
  `(let [start# (System/currentTimeMillis)
         ret# ~@expr
         end# (System/currentTimeMillis)
         duration# (- end# start#)]
     (metric ~metric-name duration# end#)
     (log/debug (str end# " " ~metric-name " " duration# " millis"))
     ret#))


(defn get-or-set!
  "Either gets the key state of a collection atom, or sets it to a val"
  [coll-atom key & [init-fn]]
  (or (get @coll-atom key)
      (do
        (swap! coll-atom assoc key (init-fn))
        (get-or-set! coll-atom key))))


(defn prep-bidToPid
  "Prep function for passing to db/format-for-mongo given bidToPid data"
  [results]
  {:zid (:zid results)
   :bidToPid (:bid-to-pid results)
   :lastVoteTimestamp (:last-vote-timestamp results)})


(defn prep-main
  "Prep function for passing to db/format-for-mongo and on the main polismath collection."
  [results]
  (-> results
      ; REFORMAT BASE CLUSTERS
      (update-in [:base-clusters] clust/fold-clusters)
      ; Whitelist of keys to be included in sent data; removes intermediates
      (assoc :lastVoteTimestamp (:last-vote-timestamp results))
      (assoc :lastModTimestamp (:last-mod-timestamp results))
      (hash-map-subset #{
        :base-clusters
        :group-clusters
        :in-conv
        :lastVoteTimestamp
        :lastModTimestamp
        :n
        :n-cmts
        :pca
        :repness
        :consensus
        :zid
        :user-vote-counts
        :votes-base
        :group-votes})))


(defn mongo-upsert-results
  "Perform upsert of new results on mongo collection name"
  [collection-name new-results]
  (mc/update
    ; Bleg; not the cleanest separation here; should at least try to make this something rebindable
    (db/mongo-db (env/env :mongolab-uri))
    collection-name
    {:zid (or (:zid new-results) ; covering our bases for strings or keywords due to cheshire hack
              (get new-results "zid"))}
    new-results
    {:upsert true}))


(defn mongo-insert-results
  "Perform insert to mongo collection by zid"
  [collection-name object]
  (mc/insert
    (db/mongo-db (env/env :mongolab-uri))
    collection-name
    object))


(defn handle-profile-data
  "For now, just log profile data. Eventually want to send to influxDB and graphite."
  [conv & {:keys [recompute n-votes finish-time] :as extra-data}]
  (if-let [prof-atom (:profile-data conv)]
    (let [prof @prof-atom
          tot (apply + (map second prof))
          prof (assoc prof :total tot)]
      (try
        (-> prof
            (assoc :n-ptps (:n conv))
            (merge (hash-map-subset conv #{:n-cmts :zid :last-vote-timestamp})
                   extra-data)
            ((partial mongo-insert-results (db/mongo-collection-name "profile"))))
        (catch Exception e
          (log/warn "Unable to submit profile data for zid:" (:zid conv))
          (.printStackTrace e)))
      (log/debug "Profile data for zid" (:zid conv) ": " prof))))

;; XXX WIP; need to flesh out and think about all the ins and outs
;; Also, should place this in conversation, but for now...
(def Conversation
  "A schema for what valid conversations should look like (WIP)"
  {:zid               s/Int
   :lastVoteTimestamp s/Int
   :group-votes       s/Any
   ;; Note: we let all other key-value pairs pass through
   s/Keyword          s/Any})

(defn update-fn
  "This function is what actually gets sent to the conv-actor. In addition to the conversation and vote batches
  up in the channel, we also take an error-callback. Eventually we'll want to pass opts through here as well."
  [conv votes error-callback]
  (let [start-time (System/currentTimeMillis)]
    (log/info "Starting conversation update for zid:" (:zid conv))
    (try
      (let [updated-conv   (conv/conv-update conv votes)
            zid            (:zid updated-conv)
            finish-time    (System/currentTimeMillis)
            ; If this is a recompute, we'll have either :full or :reboot, ow/ want to send false
            recompute      (if-let [rc (:recompute conv)] rc false)]
        (log/info "Finished computng conv-update for zid" zid "in" (- finish-time start-time) "ms")
        (handle-profile-data updated-conv
                             :finish-time finish-time
                             :recompute recompute
                             :n-votes (count votes))
        ;; Make sure our data has the right shape
        (s/validate Conversation updated-conv)
        ; Format and upload main results
        (doseq [[col-name prep-fn] [["main" prep-main] ; main math results, for client
                                    ["bidtopid" prep-bidToPid]]] ; bidtopid mapping, for server
          (->> (db/format-for-mongo prep-fn updated-conv)
               (mongo-upsert-results (db/mongo-collection-name col-name))))
        (log/info "Finished uploading mongo results for zid" zid)
        ; Return the updated conv
        updated-conv)
      ; In case anything happens, run the error-callback handler. Agent error handlers do not work here, since
      ; they don't give us access to the votes.
      (catch Exception e
        (error-callback votes start-time (:opts' conv) e)
        ; Wait a second before returning the origin, unmodified conv, to throttle retries
        ;; XXX This shouldn't be here... ???
        (Thread/sleep 1000)
        conv))))


;(defmacro try-with-error-log
  ;[zid message & body]
  ;`(try
     ;~@body
     ;(catch
       ;(log/error ~message (str "(for zid=" ~zid ")")))))


(defn build-update-error-handler
  "Returns a clojure that can be called in case there is an update error. The closure gives access to
  the queue so votes can be requeued"
  [queue conv-actor]
  (fn [votes start-time opts update-error]
    (let [zid-str (str "zid=" (:zid @conv-actor))]
      (log/error "Failed conversation update for" zid-str)
      (.printStackTrace update-error)
      ; Try requeing the votes that failed so that if we get more, they'll get replayed
      ; XXX - this could lead to a recast vote being ignored, so maybe the sort should just always happen in
      ; the conv-actor update?
      (try
        (log/info "Preparing to re-queue votes for failed conversation update for" zid-str)
        (as/go (as/>! queue [:votes votes]))
        (catch Exception qe
          (log/error "Unable to re-queue votes after conversation update failed for" zid-str)
          (.printStackTrace qe)))
      ; Try to send some failed conversation time metrics, but don't stress if it fails
      (try
        (let [end (System/currentTimeMillis)
              duration (- end start-time)]
          (metric "math.pca.compute.fail" duration))
        (catch Exception e
          (log/error "Unable to send metrics for failed compute for" zid-str)))
      ; Try to save conversation state for debugging purposes
      (try
        (conv/conv-update-dump @conv-actor votes opts update-error)
        (catch Exception e
          (log/error "Unable to perform conv-update dump for" zid-str))))))


(defn restructure-mongo-conv
  [conv]
  (-> conv
      (hash-map-subset #{:rating-mat :lastVoteTimestamp :zid :pca :in-conv :n :n-cmts :group-clusters :base-clusters})
      ; Make sure there is an empty named matrix to operate on
      (assoc :rating-mat (nm/named-matrix))
      ; Update the base clusters to be unfolded
      (update-in [:base-clusters] clust/unfold-clusters)
      ; Make sure in-conv is a set
      (update-in [:in-conv] set)))


(defn load-or-init
  "Given a zid, either load a minimal set of information from mongo, or if a new zid, create a new conv"
  [zid & {:keys [recompute]}]
  (if-let [conv (and (not recompute) (db/load-conv zid))]
    (-> conv
        restructure-mongo-conv
        (assoc :recompute :reboot))
    ; would be nice to have :recompute :initial
    (assoc (conv/new-conv) :zid zid :recompute :full)))


(defmacro take-all! [c]
  "Given a channel, takes all values currently in channel and places in a vector. Must be called
  within a go block."
  `(loop [acc# []]
     (let [[v# ~c] (alts! [~c] :default nil)]
       (if (not= ~c :default)
         (recur (conj acc# v#))
         acc#))))


(defn take-all!! [c]
  "Given a channel, takes all values currently in channel and places in a vector. Must be called
  within a go block."
  (loop [acc []]
    (let [[v c] (alts!! [c] :default nil)]
      (if (not= c :default)
        (recur (conj acc v))
        acc))))


(defprotocol PActor
  (snd [this votes]))


(defrecord ConvActor [msgbox conv]
  PActor
  (snd [_ votes]
    (>!! msgbox votes))
  clojure.lang.IRef
  (deref [_]
    @conv))


(defn add-conv-actor-watch
  "Add a watcher to the atom holding state in a conv-actor"
  [conv-actor key f]
  (add-watch (:conv conv-actor) key f))


(defn split-batches
  "This function splits message batches as sent to conv actor up by the first item in batch vector (:votes :moderation)
  so messages can get processed properly"
  [messages]
  (->> messages
       (group-by first)
       (pc/map-vals
         (fn [labeled-batches]
           (->> labeled-batches
                (map second)
                (flatten))))))


(defn new-conv-actor [init-fn & opts]
  "Create a new conv actor which responds to snd. Messages should look like [<t> [...]], where <t> is either :votes or
  :moderation, depending on what kind of batch is being sent/processed. Implements deref for state retrieval."
  (let [msgbox (chan Long/MAX_VALUE) ; we want this to be as big as possible, since backpressure doesn't really work
        conv (atom (init-fn)) ; keep track of conv state in atom so it can be dereffed
        ca (ConvActor. msgbox conv)
        err-handler (build-update-error-handler msgbox ca)]
    ; Initialize the go loop which watches the mailbox, and runs updates all all pending messages when they
    ; arrive
    (go-loop []
      (try
        (let [first-msg (<! msgbox) ; do this so we park efficiently
              msgs      (take-all! msgbox)
              msgs      (concat [first-msg] msgs)
              {votes :votes mods :moderation}
                        (split-batches msgs)]
          (when mods
            (swap! conv conv/mod-update mods))
          (swap! conv update-fn (or votes []) err-handler))
        (catch Exception e
          (log/error "Excpetion not handler by err-handler:" e)
          (.printStackTrace e)))
      (recur))
    ca))

<|MERGE_RESOLUTION|>--- conflicted
+++ resolved
@@ -6,11 +6,8 @@
             [polismath.components.db :as db]
             [polismath.components.env :as env]
             [polismath.utils :refer :all]
-<<<<<<< HEAD
-=======
             [plumbing.core :as pc]
             [schema.core :as s]
->>>>>>> 061ece7d
             [clojure.core.matrix.impl.ndarray]
             [clojure.core.async
              :as as
