--- conflicted
+++ resolved
@@ -37,9 +37,7 @@
       ; Whitelist of keys to be included in sent data; removes intermediates
       (assoc :lastVoteTimestamp (:last-vote-timestamp results))
       (assoc :lastModTimestamp (:last-mod-timestamp results))
-<<<<<<< HEAD
-      (utils/hash-map-subset #{
-                               :base-clusters
+      (utils/hash-map-subset #{:base-clusters
                                :group-clusters
                                :subgroup-clusters
                                :in-conv
@@ -73,45 +71,6 @@
   {:zid (:zid results)
    :ptptstats (columnize (:ptpt-stats results))
    :lastVoteTimestamp (:last-vote-timestamp results)})
-=======
-      (hash-map-subset #{
-                         :base-clusters
-                         :group-clusters
-                         :in-conv
-                         :lastVoteTimestamp
-                         :lastModTimestamp
-                         :n
-                         :n-cmts
-                         :pca
-                         :repness
-                         :consensus
-                         :zid
-                         :user-vote-counts
-                         :votes-base
-                         :group-votes})))
-
-
-(defn mongo-upsert-results
-  "Perform upsert of new results on mongo collection name"
-  [collection-name new-results]
-  (mc/update
-    ; Bleg; not the cleanest separation here; should at least try to make this something rebindable
-    (db/mongo-db (env/env :mongolab-uri))
-    collection-name
-    {:zid (or (:zid new-results) ; covering our bases for strings or keywords due to cheshire hack
-              (get new-results "zid"))}
-    new-results
-    {:upsert true}))
-
-
-(defn mongo-insert-results
-  "Perform insert to mongo collection by zid"
-  [collection-name object]
-  (mc/insert
-    (db/mongo-db (env/env :mongolab-uri))
-    collection-name
-    object))
->>>>>>> 064ff692
 
 
 (defn handle-profile-data
@@ -146,14 +105,9 @@
 (defn update
   "This function is what actually gets sent to the conv-actor. In addition to the conversation and vote batches
   up in the channel, we also take an error-callback. Eventually we'll want to pass opts through here as well."
-<<<<<<< HEAD
   [conv-man conv votes error-callback]
   (let [start-time (System/currentTimeMillis)
         mongo (:mongo conv-man)]
-=======
-  [conv votes error-callback]
-  (let [start-time (System/currentTimeMillis)]
->>>>>>> 064ff692
     (log/info "Starting conversation update for zid:" (:zid conv))
     (try
       ;; Need to expose opts for conv-update through config... XXX
@@ -177,7 +131,6 @@
                                   validation-errors))))
         ; Format and upload main results
         (doseq [[col-name prep-fn] [["main" prep-main] ; main math results, for client
-<<<<<<< HEAD
                                     ["bidtopid" prep-bidToPid] ; bidtopid mapping, for server
                                     ["ptptstats" prep-ptpt-stats]]]
           (->> updated-conv
@@ -185,12 +138,6 @@
                mongo/format-for-mongo
                (mongo/zid-upsert mongo (mongo/collection-name mongo "math" col-name))))
         (log/info "Finished uploading mongo results for zid:" zid)
-=======
-                                    ["bidtopid" prep-bidToPid]]] ; bidtopid mapping, for server
-          (->> (db/format-for-mongo prep-fn updated-conv)
-               (mongo-upsert-results (db/mongo-collection-name col-name))))
-        (log/info "Finished uploading mongo results for zid" zid)
->>>>>>> 064ff692
         ; Return the updated conv
         updated-conv)
       ; In case anything happens, run the error-callback handler. Agent error handlers do not work here, since
@@ -325,7 +272,6 @@
                 (flatten))))))
 
 
-<<<<<<< HEAD
 (defrecord ConversationManager [config mongo metrics conversations listeners]
   component/Lifecycle
   (start [component]
@@ -404,30 +350,3 @@
 
 
 :ok
-=======
-(defn new-conv-actor [init-fn & opts]
-  "Create a new conv actor which responds to snd. Messages should look like [<t> [...]], where <t> is either :votes or
-  :moderation, depending on what kind of batch is being sent/processed. Implements deref for state retrieval."
-  (let [msgbox (chan Long/MAX_VALUE) ; we want this to be as big as possible, since backpressure doesn't really work
-        conv (atom (init-fn)) ; keep track of conv state in atom so it can be dereffed
-        ca (ConvActor. msgbox conv)
-        err-handler (build-update-error-handler msgbox ca)]
-    ; Initialize the go loop which watches the mailbox, and runs updates all all pending messages when they
-    ; arrive
-    (go-loop []
-      (try
-        (let [first-msg (<! msgbox) ; do this so we park efficiently
-              msgs      (take-all! msgbox)
-              msgs      (concat [first-msg] msgs)
-              {votes :votes mods :moderation}
-              (split-batches msgs)]
-          (when mods
-            (swap! conv conv/mod-update mods))
-          (swap! conv update-fn (or votes []) err-handler))
-        (catch Exception e
-          (log/error "Excpetion not handler by err-handler:" e)
-          (.printStackTrace e)))
-      (recur))
-    ca))
-
->>>>>>> 064ff692
