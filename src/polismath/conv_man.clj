--- conflicted
+++ resolved
@@ -51,31 +51,6 @@
         :group-votes})))
 
 
-<<<<<<< HEAD
-=======
-(defn mongo-upsert-results
-  "Perform upsert of new results on mongo collection name"
-  [collection-name new-results]
-  (mc/update
-    ; Bleg; not the cleanest separation here; should at least try to make this something rebindable
-    (db/mongo-db (env/env :mongolab-uri))
-    collection-name
-    {:zid (or (:zid new-results) ; covering our bases for strings or keywords due to cheshire hack
-              (get new-results "zid"))}
-    new-results
-    {:upsert true}))
-
-
-(defn mongo-insert-results
-  "Perform insert to mongo collection by zid"
-  [collection-name object]
-  (mc/insert
-    (db/mongo-db (env/env :mongolab-uri))
-    collection-name
-    object))
-
-
->>>>>>> 64ee1d4e
 (defn handle-profile-data
   "For now, just log profile data. Eventually want to send to influxDB and graphite."
   [{:as conv-man :keys [mongo]} conv & {:keys [recompute n-votes finish-time] :as extra-data}]
@@ -107,14 +82,9 @@
 (defn update
   "This function is what actually gets sent to the conv-actor. In addition to the conversation and vote batches
   up in the channel, we also take an error-callback. Eventually we'll want to pass opts through here as well."
-<<<<<<< HEAD
   [conv-man conv votes error-callback]
   (let [start-time (System/currentTimeMillis)
         mongo (:mongo conv-man)]
-=======
-  [conv votes error-callback]
-  (let [start-time (System/currentTimeMillis)]
->>>>>>> 64ee1d4e
     (log/info "Starting conversation update for zid:" (:zid conv))
     (try
       ;; Need to expose opts for conv-update through config... XXX
@@ -139,7 +109,6 @@
         ; Format and upload main results
         (doseq [[col-name prep-fn] [["main" prep-main] ; main math results, for client
                                     ["bidtopid" prep-bidToPid]]] ; bidtopid mapping, for server
-<<<<<<< HEAD
           ;; XXX Hmmm... format-for-mongo should be abstracted so that it always get's called, and the prep
           ;; function gets taken care of separately; don't need to conplect these
           (->> updated-conv
@@ -147,11 +116,6 @@
                mongo/format-for-mongo
                (mongo/zid-upsert mongo (mongo/collection-name mongo col-name))))
         (log/info "Finished uploading mongo results for zid:" zid)
-=======
-          (->> (db/format-for-mongo prep-fn updated-conv)
-               (mongo-upsert-results (db/mongo-collection-name col-name))))
-        (log/info "Finished uploading mongo results for zid" zid)
->>>>>>> 64ee1d4e
         ; Return the updated conv
         updated-conv)
       ; In case anything happens, run the error-callback handler. Agent error handlers do not work here, since
@@ -243,16 +207,12 @@
     (-> conv
         ;(->> (tr/trace "load-or-init (about to restructure):"))
         restructure-mongo-conv
-<<<<<<< HEAD
         ;(->> (tr/trace "load-or-init (post restructure):"))
         ;; What the fuck is this all about? Should this really be getting set here?
-        (assoc :recompute :reboot))
-=======
         (assoc :recompute :reboot)
         (assoc :rating-mat (-> (nm/named-matrix)
                                (nm/update-nmat (->> (db/conv-poll zid 0)
                                                     (map (fn [vote-row] (mapv (partial get vote-row) [:pid :tid :vote]))))))))
->>>>>>> 64ee1d4e
     ; would be nice to have :recompute :initial
     (assoc (conv/new-conv) :zid zid :recompute :full)))
 
