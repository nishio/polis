(ns polismath.play
  (:require [plumbing.core :as plmb]
            [plumbing.graph :as graph]
            [cheshire.core :refer :all]
            [cheshire.generate :refer [add-encoder encode-seq remove-encoder]]
            )
  (:use clojure.data.csv
        clojure.java.io
        clojure.pprint
        criterium.core
        polismath.conversation
        polismath.clusters
        polismath.pca
        polismath.utils
        polismath.named-matrix
        polismath.simulation))

(def nmat {:rows '[a b c]
           :cols '[x y z v]
           :matrix [[1 0  1 -1]
                    [0 1 -1  1]
                    [1 1 -1  0]]})

(def conv {:rating-mat nmat})

(def results (small-conv-update {:conv conv :opts {}
                             :votes [
                                     {:pid 'a :tid 'x :vote 1}
                                     {:pid 'b :tid 'q :vote 1}
                                     {:pid 'd :tid 'y :vote 1}
                                     ]}))
<<<<<<< HEAD

(def results2 (small-conv-update {:conv results :opts {}
                             :votes [
                                     {:pid 'a :tid 'q :vote -1}
                                     {:pid 'd :tid 'q :vote 0}
                                     {:pid 'd :tid 'x :vote -1}
                                     ]}))

=======
>>>>>>> c58c7764
(pprint results)
(pprint results2)

(add-encoder mikera.vectorz.Vector
             (fn [v jsonGenerator]
               (encode-seq (into-array v) jsonGenerator)))

; CAREFUL - make sure we don't lose dimentions of the N-Dimensional array.
(add-encoder clojure.core.matrix.impl.ndarray.NDArray
             (fn [v jsonGenerator]
               (encode-seq (into-array v) jsonGenerator)))


(pprint (generate-string results))


(defn -main []
  (println "Running main"))
<|MERGE_RESOLUTION|>--- conflicted
+++ resolved
@@ -29,7 +29,6 @@
                                      {:pid 'b :tid 'q :vote 1}
                                      {:pid 'd :tid 'y :vote 1}
                                      ]}))
-<<<<<<< HEAD
 
 (def results2 (small-conv-update {:conv results :opts {}
                              :votes [
@@ -38,8 +37,6 @@
                                      {:pid 'd :tid 'x :vote -1}
                                      ]}))
 
-=======
->>>>>>> c58c7764
 (pprint results)
 (pprint results2)
 
