(ns polismath.simulation
  (:require [clojure.newtools.cli :refer [parse-opts]]
            [clojure.string :as string]
            [taoensso.timbre.profiling :as profiling
              :refer (pspy pspy* profile defnp p p*)])
  (:use polismath.utils
        ;alex-and-georges.debug-repl
        polismath.named-matrix
        polismath.conversation
        clj-time.coerce
        plumbing.core
        clj-time.local))


(defn random-votes [n-ptpts n-cmts & {:keys [n-votes n-convs] :or {n-convs 1}}]
  (let [n-votes (or n-votes (* n-convs n-ptpts n-cmts))]
    (letfn [(generator [wrapper-fn range]
              (take n-votes (repeatedly #(wrapper-fn (rand-int range)))))]
      (map #(hash-map :zid %1 :pid %2 :tid %3 :vote %4)
        (generator identity n-convs)
        (generator identity n-ptpts)
        (generator identity n-cmts)
        (generator #(- % 1) 3)))))


(defnk make-vote-gen
  "This function creates an infinite sequence of reations which models an increasing number of comments and
  people over time, over some number of conversations n-convs. The start-n argument sets the initial number of
  ptpts and cmts per conversation."
  [person-count-start person-count-growth comment-count-start comment-count-growth n-convs vote-rate]
  (mapcat
    #(random-votes %1 %2 :n-convs n-convs :n-votes vote-rate)
    (map #(+ person-count-start (* person-count-growth %)) (range))
    (map #(+ comment-count-start (* comment-count-growth %)) (range))))


(defn random-poll
  "This is specifically structured to be a drop in replacement for the postgres poll"
  [db-spec last-timestamp generator-args]
  (letfn [(rand-timestamp []
            (+ last-timestamp
               (rand-int (- (to-long (local-now)) last-timestamp))))]
    (sort-by :created
      (map #(assoc % :created (rand-timestamp)) (apply random-votes generator-args)))))


(defn int-opt [& args]
  (conj (into [] args)
    :parse-fn #(Integer/parseInt %)))


(def cli-options
  [(int-opt "-i" "--poll-interval INTERVAL" "Milliseconds between randomly generated polls" :default 1500)
   (int-opt "-r" "--vote-rate RATE" "Number of new votes every iteration" :default 10)
   (int-opt "-z" "--n-convs NUMBER" "Number of conversations to simulate" :default 3)
   (int-opt "-p" "--person-count-start COUNT" :default 4)
   (int-opt "-P" "--person-count-growth COUNT" :default 3)
   (int-opt "-c" "--comment-count-start COUNT" :default 3)
   (int-opt "-C" "--comment-count-growth COUNT" :default 1)
   ["-h" "--help"]])


(defn usage [options-summary]
  (->> ["Polismath simulations"
        "Usage: lein run -m polismath.simulation [options]"
        ""
        "Options:"
        options-summary]
   (string/join \newline)))


<<<<<<< HEAD
=======
(defn pretty-conv [conv]
  ;(debug-repl)
  conv)

>>>>>>> e2fd9ab1
(defn conv-stat-row
  [zid votes conv]
  (str "XXX,"
       zid ","
       (count (:base-clusters conv)) ","
       (count votes) ","
       (count (rownames (:rating-mat conv)))))


(defn endlessly-sim [opts]
  (let [simulator (atom (make-vote-gen opts))
        conversations (atom {})
        vote-rate (:vote-rate opts)]
    (println "XXX,conv,k,votes,ptpts")
    (endlessly (:poll-interval opts)
      (println \newline "POLLING!")
      (let [new-votes (take vote-rate @simulator)
            split-votes (group-by :zid new-votes)]
        (swap! simulator #(drop vote-rate %))
        (doseq [[zid votes] split-votes]
          (swap! conversations
            (fn [convs]
              (assoc convs zid
                (conv-update (or (convs zid) {:rating-mat (named-matrix)}) votes))))
          (let [conv (@conversations zid)]
            (println (conv-stat-row zid votes conv)))
          (println \newline "Conv" zid)
        )))))


(defn -main [& args]
  (println "Starting simulations")
  (let [{:keys [options arguments errors summary]} (parse-opts args cli-options)]
    (cond
      (:help options)   (exit 0 (usage summary))
      (:errors options) (exit 1 (str "Found the following errors:" \newline (:errors options)))
      true              (endlessly-sim options))))


(defn play [& args]
  (let [big-ptpts    20000
        big-comments 100
        a (conv-update {:rating-mat (named-matrix)} (random-votes 100 10))
        a (time2 "CONVUP med" (conv-update a (random-votes 500 10)))
        a (time2 "CONVUP big" (conv-update a (random-votes big-ptpts big-comments)))]
    (profile :info :clusters
      (time2 "CONVUP big-part" (conv-update a (random-votes big-ptpts (+ big-comments 2)) :large-cutoff 10000)))))


(defn replay-conv-update [filename]
  (let [data (load-conv-update filename)
        {:keys [conv votes opts]} data
        {:keys [rating-mat base-clusters pca]} conv]
    (println "Loaded conv:" filename)
    (println "Dimensions:" (count (rownames rating-mat)) "x" (count (colnames rating-mat)))
    (conv-update conv votes)))

<|MERGE_RESOLUTION|>--- conflicted
+++ resolved
@@ -69,13 +69,6 @@
    (string/join \newline)))
 
 
-<<<<<<< HEAD
-=======
-(defn pretty-conv [conv]
-  ;(debug-repl)
-  conv)
-
->>>>>>> e2fd9ab1
 (defn conv-stat-row
   [zid votes conv]
   (str "XXX,"
