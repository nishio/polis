--- conflicted
+++ resolved
@@ -33,10 +33,7 @@
 
 
 (defn row-subset [nmat row-indices]
-<<<<<<< HEAD
-=======
   "Returns a new named matrix which has been subset to the given row-indices"
->>>>>>> b67c7a3d
   (assoc nmat
     :rows (filter-by-index (:rows nmat) row-indices)
     :matrix (filter-by-index (:matrix nmat) row-indices)))
