--- conflicted
+++ resolved
@@ -24,27 +24,6 @@
     xss))
 
 
-<<<<<<< HEAD
-(defn replace-if-underscore [element val]
-  (if (= element '_)
-    val
-    element))
-
-
-(defn replace-underscores [form val]
-  (map #(replace-if-underscore % val) form))
-
-
-(defn convert-forms [val [next-form & other-forms]]
-  (if (nil? next-form)
-    val
-    (let [next-val (gensym)]
-          `(let [~next-val ~(replace-underscores next-form val)]
-      ~(convert-forms next-val other-forms)))))
-
-
-=======
->>>>>>> b67c7a3d
 (defmacro endlessly [interval & forms]
   `(doseq [~'x (range)]
      ~@forms
@@ -73,41 +52,11 @@
   (require '[clojure.tools.trace :as tr]))
 
 
-(defn use-debuggers []
-  (require '[alex-and-georges.debug-repl :as dr])
-  (require '[clojure.tools.trace :as tr]))
-
-
 (defn prep-for-uploading-bidToPid-mapping [results]
   {"bidToPid" (:bid-to-pid results)})
 
 
 (defn prep-for-uploading-to-client [results]
-<<<<<<< HEAD
-  (let [base-clusters (get results :base-clusters)]
-    (snowball
-      results
-      [
-        #(dissoc %1 :mat :rating-mat :opts') ;remove things we don't want to publish
-
-        ; REFORMAT PROJECTION
-        ; remove original projection - we'll provide buckets/base-clusters instead
-        #(dissoc %1 :proj)
-
-        ; REFORMAT BASE CLUSTERS
-        #(dissoc %1 :base-clusters)
-        #(dissoc %1 :bid-to-pid)        
-        #(assoc-in %1 [:base-clusters "x"] (map (fn [x] (first (:center x))) base-clusters))
-        #(assoc-in %1 [:base-clusters "y"] (map (fn [x] (second (:center x))) base-clusters))
-        #(assoc-in %1 [:base-clusters "id"] (map :id base-clusters))
-        #(assoc-in %1 [:base-clusters "members"] (map :members base-clusters))
-        #(assoc-in %1 [:base-clusters "count"] (map (fn [c] (count (:members c))) base-clusters))        
-
-        ; REFORMAT REPNESS
-        ; make the array position of each cluster imply the cluster id
-        #(assoc %1 :repness (map :repness (sort-by :id (:repness %1))))
-        ])))
-=======
   (let [base-clusters (:base-clusters results)
         repness (:base-clusters results)]
     (-> results
@@ -130,5 +79,4 @@
       ; REFORMAT REPNESS
       ; make the array position of each cluster imply the cluster id
       (assoc :repness (map :repness (sort-by :id repness))))))
->>>>>>> b67c7a3d
 
