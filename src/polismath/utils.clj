--- conflicted
+++ resolved
@@ -1,10 +1,13 @@
 (ns polismath.utils)
+
 
 (defn agree? [n]
   (< n 0))
 
+
 (defn disagree? [n]
   (> n 0))
+
 
 (defmacro time2
   [tag & expr]
@@ -13,11 +16,13 @@
      (println (str (System/currentTimeMillis) " " ~tag " " (/ (double (- (. System (nanoTime)) start#)) 1000000.0) " msecs"))
      ret#))
 
+
 (defn zip [& xss]
   ;;should we redo this like the with-indices below, using a map?
   (if (> (count xss) 1)
     (partition (count xss) (apply interleave xss))
     xss))
+
 
 (defn replace-if-underscore [element val]
   (if (= element '_)
@@ -63,15 +68,14 @@
 (defn snowball [obj fns] (reduce #(%2 %1) obj fns))
 
 
-<<<<<<< HEAD
 (defn use-debuggers []
   (require '[alex-and-georges.debug-repl :as dr])
   (require '[clojure.tools.trace :as tr]))
 
-=======
+
 (defn prep-for-uploading-bidToPid-mapping [results]
   {"bidToPid" (:bid-to-pid results)})
->>>>>>> c3c7539d
+
 
 (defn prep-for-uploading-to-client [results]
   (let [base-clusters (get results :base-clusters)]
@@ -81,9 +85,8 @@
         #(dissoc %1 :mat :rating-mat :opts') ;remove things we don't want to publish
 
         ; REFORMAT PROJECTION
-        #(dissoc %1 :proj) ; remove the original projection - we'll
-                           ; provide buckets/base-clusters instead
-
+        ; remove original projection - we'll provide buckets/base-clusters instead
+        #(dissoc %1 :proj)
 
         ; REFORMAT BASE CLUSTERS
         #(dissoc %1 :base-clusters)
@@ -97,5 +100,5 @@
         ; REFORMAT REPNESS
         ; make the array position of each cluster imply the cluster id
         #(assoc %1 :repness (map :repness (sort-by :id (:repness %1))))
+        ])))
 
-        ])))