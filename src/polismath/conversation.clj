(ns polismath.conversation
  (:require [plumbing.core :as plmb]
            [plumbing.graph :as graph]
            [clojure.core.matrix :as matrix]
            [clojure.tools.trace :as tr]
            [clojure.math.numeric-tower :as math]
            [clojure.tools.reader.edn :as edn]
            [bigml.sampling.simple :as sampling])
  (:use polismath.utils
        polismath.pca
        polismath.clusters
        polismath.named-matrix))


(defn choose-group-k [base-clusters]
  (let [len (count base-clusters)]
                  (cond
                   (< len 99) 3
                   :else 4
                  )))

(defn agg-bucket-votes-for-tid [bid-to-pid rating-mat filter-cond tid]
  (let [idx (.indexOf (:cols rating-mat) tid)
        pid-to-row (zipmap (:rows rating-mat) (range (count (:rows rating-mat))))]
    (if (< idx 0)
      []
      (map ; for each bucket
        (fn [pids]
          (let [person-rows (:matrix rating-mat)]
            (math/abs
              ; add up the votes within the group for the given tid
              (reduce + 0
                ; reove votes you don't want to count
                (filter filter-cond
                  ; get a list of votes for the tid from each person in the group
                  (map
                    (fn [pid] (get (get person-rows (pid-to-row pid)) idx))
                    pids))))))
        bid-to-pid))))

; conv - should have
;   * last-updated
;   * pca
;     * center
;     * pcs
;   * base-clusters
;   * group-clusters
;   * repness
; [hidden]
;   * rating matrix
;   * base-cluster-full [ptpt to base mpa]


(def base-conv-update-graph
  "Base of all conversation updates; handles default update opts and does named matrix updating"
  {:opts'       (plmb/fnk [opts]
                  "Merge in opts with the following defaults"
                  (merge {:n-comps 2
                          :pca-iters 10
                          :base-iters 10
                          :base-k 50
                          :group-iters 10}
                    opts))

   :rating-mat  (plmb/fnk [conv votes]
                  (time2 "rating-mat"
                  (update-nmat (:rating-mat conv)
                               (map (fn [v] (vector (:pid v) (:tid v) (:vote v))) votes))))

   :n           (plmb/fnk [rating-mat]
                  "count the participants"
                  (time2 "counting-ptpts"
                    (count (:rows rating-mat))))

   :n-cmts      (plmb/fnk [rating-mat]
                  "count comments"
                  (time2 "counting-comments"
                    (count (:cols rating-mat))))

   :user-vote-counts
                (plmb/fnk [rating-mat votes]
                  "This counts the number of actual votes each user has"
                  (time2 "user-vote-count"
                    (mapv
                      (fn [rowname row] [rowname (count (remove nil? row))])
                      (:rows rating-mat)
                      (:matrix rating-mat))))

   :in-conv     (plmb/fnk [conv user-vote-counts n-cmts]
                  "This keeps track of which ptpts are in the conversation (to be considered
                  for base-clustering) based on home many votes they have. Once a ptpt is in,
                  they will remain in."
                  (let [last-in (or (:in-conv conv) #{})]
                    (into last-in
                      (map first
                        (filter
                          (fn [[rowname cnt]]
                            ; We only start looking at a ptpt if they have rated either all the comments or at
                            ; least 7 if there are more than 7
                            (> cnt (min 7 n-cmts)))
                          user-vote-counts)))))
                         })


(def small-conv-update-graph
  "For computing small conversation updates (those without need for base clustering)"
  (merge
     base-conv-update-graph
     {:mat (plmb/fnk [rating-mat]
             "swap nils for zeros - most things need the 0s, but repness needs the nils"
             (time2 "mat"
               (greedy
               (map (fn [row] (map #(if (nil? %) 0 %) row))
                 (:matrix rating-mat)))))

      :pca (plmb/fnk [conv mat opts']
             (time2 "pca"
               (wrapped-pca mat (:n-comps opts')
                            :start-vectors (get-in conv [:pca :comps])
                            :iters (:pca-iters opts'))))

      :proj (plmb/fnk [mat pca]
              (time2 "proj" (pca-project mat pca)))

      :base-clusters
            (plmb/fnk [conv rating-mat proj in-conv opts']
              (time2 "base-clusters"
<<<<<<< HEAD
                (sort-by :id
                  (kmeans (assoc rating-mat :matrix proj)
                    (:base-k opts')
;                    :last-clusters (:base-clusters conv)
                    :cluster-iters (:base-iters opts')))))
=======
                (greedy
                (let [proj-mat (assoc rating-mat :matrix proj)
                      in-conv-mat (rowname-subset proj-mat in-conv)]
                  (sort-by :id
                    (kmeans in-conv-mat
                      (:base-k opts')
                      :last-clusters (:base-clusters conv)
                      :cluster-iters (:base-iters opts')))))))
>>>>>>> 7e3a531b

       :group-clusters
            (plmb/fnk [conv rating-mat base-clusters opts']
              (time2 "group-clusters"
                (greedy
                (sort-by :id
                  (kmeans (xy-clusters-to-nmat2 base-clusters)
                    (choose-group-k base-clusters)
<<<<<<< HEAD
 ;                   :last-clusters (:group-clusters conv)
                    :cluster-iters (:group-iters opts')))))
=======
                    :last-clusters (:group-clusters conv)
                    :cluster-iters (:group-iters opts'))))))
>>>>>>> 7e3a531b

       :bid-to-pid (plmb/fnk [base-clusters]
                     (time2 "bid-to-pid"
                      (greedy
                       (map :members (sort-by :id base-clusters)))))

       ;;; returns {tid {
       ;;;           :agree [0 4 2 0 6 0 0 1]
       ;;;           :disagree [3 0 0 1 0 23 0 ]}
       ;;; where the indices in the arrays are bids
       :votes-base (plmb/fnk [bid-to-pid rating-mat]
                     (time2 "votes-base"
                       (let [tids (:cols rating-mat)]
                         (reduce
                           (fn [o entry]
                             (assoc o (:tid entry) (dissoc entry :tid)))
                           {}
                           (map
                             (fn [tid]
                               ; A for aggree; D for disagree
                               {:tid tid
                                :A (agg-bucket-votes-for-tid bid-to-pid rating-mat agree? tid)
                                :D (agg-bucket-votes-for-tid bid-to-pid rating-mat disagree? tid)})
                             tids)))))
       ; End of large-update
       }))

<<<<<<< HEAD
(def unused-conv-targets
  (merge
   small-conv-update-graph
   {
    :repness     ; NOTE - repness is calculated on the client
          (plmb/fnk [rating-mat group-clusters base-clusters]
            (sort-by :id
             (if (> (count group-clusters) 1)
               (conv-repness
                rating-mat
                group-clusters
                base-clusters))))
    }))
=======
>>>>>>> 7e3a531b


(defn partial-pca
  [mat pca indices & {:keys [n-comps iters learning-rate]
                      :or {n-comps 2 iters 10 learning-rate 0.01}}]
  "This function takes in the rating matrix, the current pca and a set of row indices and
  computes the partial pca off of those, returning a lambda that will take the latest PCA 
  and make the update on that in case there have been other mini batch updates since started"
  (let [rating-subset (filter-by-index mat indices)
        part-pca (powerit-pca rating-subset n-comps
                     :start-vectors (:comps pca)
                     :iters iters)
        forget-rate (- 1 learning-rate)]
    (fn [pca']
      "Actual updater lambda"
      (plmb/map-vals #(+ (* forget-rate %1) (* learning-rate %2)) pca' part-pca))))


(defn sample-size-fn [start-y stop-y start-x stop-x]
  (let [slope (/ (- stop-y start-y) (- stop-x start-x))
        start (- (* slope start-x) start-y)]
    (fn [size]
      (min (+ start (* slope size)) stop-y))))
; For now... Will want this constructed with opts eventually
(def sample-size (sample-size-fn 100 1500 1500 150000))


(def large-conv-update-graph
  (merge small-conv-update-graph
    {:pca (plmb/fnk [conv mat opts']
            (let [n-ptpts (matrix/dimension-count mat 0)
                  sample-size (sample-size n-ptpts)]
              (loop [pca (:pca conv) iter (:pca-iters opts')]
                (let [pca ((partial-pca pca (sampling/sample sample-size)) pca)]
                  (if (= iter 0)
                    (recur pca (dec iter))
                    pca)))))}))


(def small-conv-update (graph/eager-compile small-conv-update-graph))
(def large-conv-update (graph/eager-compile large-conv-update-graph))


(defn dump-edn [data]
  (spit (str "errorconv." (. System (nanoTime)) ".edn")
    (prn-str data)))

(defn conv-update [conv votes & {:keys [med-cutoff large-cutoff]
                                 :or {med-cutoff 100 large-cutoff 1000}
                                 :as opts}]
  (println "\nStarting new conv update!")
  (try
    (let [ptpts   (:rows (:rating-mat conv))
          n-ptpts (count (distinct (into ptpts (map :pid votes))))]
      (println "N-ptpts:" n-ptpts)
      ; dispatch to the appropriate function
      ((cond
         (> n-ptpts 9999999999)   large-conv-update
         :else             small-conv-update)
            {:conv conv :votes votes :opts opts}))
    (catch Exception e
      ; XXX - hmm... have to figure out how to deal with this hook in production
      (println "Update Failure:" (.getMessage e))
      (dump-edn {:conv conv :votes votes :opts opts :error (str e)})
      (throw e))))


(defn load-conv-edn [filename]
  (edn/read-string (slurp filename)))

<|MERGE_RESOLUTION|>--- conflicted
+++ resolved
@@ -125,13 +125,6 @@
       :base-clusters
             (plmb/fnk [conv rating-mat proj in-conv opts']
               (time2 "base-clusters"
-<<<<<<< HEAD
-                (sort-by :id
-                  (kmeans (assoc rating-mat :matrix proj)
-                    (:base-k opts')
-;                    :last-clusters (:base-clusters conv)
-                    :cluster-iters (:base-iters opts')))))
-=======
                 (greedy
                 (let [proj-mat (assoc rating-mat :matrix proj)
                       in-conv-mat (rowname-subset proj-mat in-conv)]
@@ -140,7 +133,6 @@
                       (:base-k opts')
                       :last-clusters (:base-clusters conv)
                       :cluster-iters (:base-iters opts')))))))
->>>>>>> 7e3a531b
 
        :group-clusters
             (plmb/fnk [conv rating-mat base-clusters opts']
@@ -149,13 +141,8 @@
                 (sort-by :id
                   (kmeans (xy-clusters-to-nmat2 base-clusters)
                     (choose-group-k base-clusters)
-<<<<<<< HEAD
- ;                   :last-clusters (:group-clusters conv)
-                    :cluster-iters (:group-iters opts')))))
-=======
                     :last-clusters (:group-clusters conv)
                     :cluster-iters (:group-iters opts'))))))
->>>>>>> 7e3a531b
 
        :bid-to-pid (plmb/fnk [base-clusters]
                      (time2 "bid-to-pid"
@@ -183,23 +170,6 @@
        ; End of large-update
        }))
 
-<<<<<<< HEAD
-(def unused-conv-targets
-  (merge
-   small-conv-update-graph
-   {
-    :repness     ; NOTE - repness is calculated on the client
-          (plmb/fnk [rating-mat group-clusters base-clusters]
-            (sort-by :id
-             (if (> (count group-clusters) 1)
-               (conv-repness
-                rating-mat
-                group-clusters
-                base-clusters))))
-    }))
-=======
->>>>>>> 7e3a531b
-
 
 (defn partial-pca
   [mat pca indices & {:keys [n-comps iters learning-rate]
