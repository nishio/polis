--- conflicted
+++ resolved
@@ -85,15 +85,9 @@
                     (get-matrix rating-mat)))
 
    :in-conv     (plmb/fnk [conv user-vote-counts n-cmts]
-<<<<<<< HEAD
                   ; This keeps track of which ptpts are in the conversation (to be considered
                   ; for base-clustering) based on home many votes they have. Once a ptpt is in,
                   ; they will remain in.
-=======
-                  "This keeps track of which ptpts are in the conversation (to be considered
-                  for base-clustering) based on how many votes they have. Once a ptpt is in,
-                  they will remain in."
->>>>>>> e2fd9ab1
                   (as-> (or (:in-conv conv) #{}) in-conv
                     ; Start with whatever you have, and join it with anything that meets the criteria
                     (into in-conv
@@ -209,7 +203,6 @@
       ;;           :disagree [3 0 0 1 0 23 0 ]}
       ;; where the indices in the arrays are bids
       :votes-base (plmb/fnk [bid-to-pid rating-mat]
-<<<<<<< HEAD
                     (->> rating-mat
                       colnames
                       (map (fn [tid]
@@ -217,18 +210,6 @@
                          :A (agg-bucket-votes-for-tid bid-to-pid rating-mat agree? tid)
                          :D (agg-bucket-votes-for-tid bid-to-pid rating-mat disagree? tid)}))
                       (reduce (fn [o entry] (assoc o (:tid entry) (dissoc entry :tid))))))
-=======
-                     (time2 "votes-base"
-                       (->> rating-mat
-                          colnames
-                          (map (fn [tid]
-                             {:tid tid
-                              :A (agg-bucket-votes-for-tid bid-to-pid rating-mat agree? tid)
-                              :D (agg-bucket-votes-for-tid bid-to-pid rating-mat disagree? tid)}))
-                          (reduce (fn [o entry] (assoc o (:tid entry) (dissoc entry :tid)))
-                                  {}))))
-
->>>>>>> e2fd9ab1
      ; End of large-update
      }))
 
@@ -312,10 +293,11 @@
       (throw e))))
 
 
-<<<<<<< HEAD
 (defn new-conv []
   {:rating-mat (named-matrix)})
-=======
+
+
+
 ;; Creating some overrides for how core.matrix instances are printed, so that we can read them back via our
 ;; edn reader
 
@@ -363,5 +345,4 @@
 
 (defn load-conv-update [filename]
   (read-vectorz-edn (slurp filename)))
->>>>>>> e2fd9ab1
-
+
