(ns polismath.conversation
  (:refer-clojure :exclude [* -  + == /])
  (:require [plumbing.core :as plmb]
            [plumbing.graph :as graph]
            [clojure.core.matrix :as matrix]
            [clojure.tools.trace :as tr]
            [clojure.tools.reader.edn :as edn]
            [clojure.math.numeric-tower :as math]
            [bigml.sampling.simple :as sampling]
            [alex-and-georges.debug-repl :as dbr])
  (:use clojure.core.matrix
        clojure.core.matrix.operators
        polismath.utils
        polismath.pca
        polismath.clusters
        polismath.named-matrix))



(defn new-conv []
  "Minimal structure upon which to perform conversation updates"
  {:rating-mat (named-matrix)})


(defn choose-group-k [base-clusters]
  (let [len (count base-clusters)]
    (cond
      (< len 99) 3
      :else 4)))


(defn agg-bucket-votes-for-tid [bid-to-pid rating-mat filter-cond tid]
  (if-let [idx (index (get-col-index rating-mat) tid)]
    ; If we have data for the given comment...
    (let [pid-to-row (zipmap (rownames rating-mat) (range (count (rownames rating-mat))))
          person-rows (get-matrix rating-mat)]
      (map ; for each bucket
        (fn [pids]
          (->> pids
            ; get votes for the tid from each ptpt in group
            (map (fn [pid] (get (get person-rows (pid-to-row pid)) idx)))
            ; filter votes you don't want to count
            (filter filter-cond)
            ; Sum and abs
            (reduce + 0)
            (math/abs)))
        bid-to-pid))
    ; Otherwise return an empty vector
    []))


; conv - should have
;   * last-updated
;   * pca
;     * center
;     * pcs
;   * base-clusters
;   * group-clusters
;   * repness
; [hidden]
;   * rating matrix
;   * base-cluster-full [ptpt to base mpa]

(def base-conv-update-graph
  "Base of all conversation updates; handles default update opts and does named matrix updating"
  {:opts'       (plmb/fnk [opts]
                  "Merge in opts with the following defaults"
                  (merge {:n-comps 2
                          :pca-iters 10
                          :base-iters 10
                          :base-k 50
                          :max-k 12
                          :group-iters 10}
                    opts))

   :rating-mat  (plmb/fnk [conv votes]
                  (update-nmat (:rating-mat conv)
                               (map (fn [v] (vector (:pid v) (:tid v) (:vote v))) votes)))

   :n           (plmb/fnk [rating-mat]
                  (count (rownames rating-mat)))

   :n-cmts      (plmb/fnk [rating-mat]
                  (count (colnames rating-mat)))

   :user-vote-counts
<<<<<<< HEAD
                (plmb/fnk [rating-mat]
=======
                (plmb/fnk [rating-mat votes]
>>>>>>> 049b74ad
                  (mapv
                    (fn [rowname row] [rowname (count (remove nil? row))])
                    (rownames rating-mat)
                    (get-matrix rating-mat)))

   :in-conv     (plmb/fnk [conv user-vote-counts n-cmts]
                  ; This keeps track of which ptpts are in the conversation (to be considered
                  ; for base-clustering) based on home many votes they have. Once a ptpt is in,
                  ; they will remain in.
                  (as-> (or (:in-conv conv) #{}) in-conv
                    ; Start with whatever you have, and join it with anything that meets the criteria
                    (into in-conv
                      (map first
                        (filter
                          (fn [[rowname cnt]]
                            ; We only start looking at a ptpt if they have rated either all the comments or at
                            ; least 7 if there are more than 7
                            (>= cnt (min 7 n-cmts)))
                          user-vote-counts)))
                    ; If you are left with fewer than 15 participants, take the top most contributing
                    ; participants
                    (let [greedy-n 15
                          n-in-conv (count in-conv)]
                      (if (< n-in-conv greedy-n)
                        (->> user-vote-counts
                          (remove
                            (fn [[k v]] (in-conv k)))
                          (sort-by (comp - second))
                          (map first)
                          (take (- greedy-n n-in-conv))
                          (into in-conv))
                        in-conv))))
  ; End of base conv update
  })


(defn max-k-fn
  [data max-max-k]
  (min max-max-k
    (max 2
      (int (/ (count (rownames data)) 3)))))


(def small-conv-update-graph
  "For computing small conversation updates (those without need for base clustering)"
  (merge
     base-conv-update-graph
     {:mat (plmb/fnk [rating-mat]
             ; swap nils for zeros - most things need the 0s, but repness needs the nils"
             (greedy
               (map (fn [row] (map #(if (nil? %) 0 %) row))
                 (get-matrix rating-mat))))

      :pca (plmb/fnk [conv mat opts']
             (wrapped-pca mat (:n-comps opts')
                          :start-vectors (get-in conv [:pca :comps])
                          :iters (:pca-iters opts')))

      :proj (plmb/fnk [mat pca]
              (pca-project mat pca))

      :base-clusters
            (plmb/fnk [conv rating-mat proj in-conv opts']
              (greedy
                (let [proj-mat
                        (named-matrix (rownames rating-mat) ["x" "y"] proj)
                      in-conv-mat (rowname-subset proj-mat in-conv)]
                  (sort-by :id
                    (kmeans in-conv-mat
                      (:base-k opts')
                      :last-clusters (:base-clusters conv)
                      :cluster-iters (:base-iters opts'))))))

      :base-clusters-proj
            (plmb/fnk [base-clusters]
              (xy-clusters-to-nmat2 base-clusters))
      
      :bucket-dists
            (plmb/fnk [base-clusters-proj]
              (named-dist-matrix base-clusters-proj))

      ; Compute group-clusters for multiple k values
      :group-clusterings
            (plmb/fnk [conv base-clusters-proj opts']
              (into {}
                ; XXX - should test pmap out
                (map
                  (fn [k]
                    [k
                      (sort-by :id
                        (kmeans base-clusters-proj k
                          :last-clusters
                            ; A little pedantic here in case no clustering yet for this k
                            (let [last-clusterings (:group-clusterings conv)]
                              (if last-clusterings
                                (last-clusterings k)
                                last-clusterings))
                          :cluster-iters (:group-iters opts')))])
                  (range 2 (inc (max-k-fn base-clusters-proj (:max-k opts')))))))

      ; Compute silhouette values for the various clusterings
      :group-clusterings-silhouettes
            (plmb/fnk [group-clusterings bucket-dists]
              (into {}
                (map
                  (fn [[k clsts]]
                    [k (silhouette bucket-dists clsts)])
                  group-clusterings)))

      ; Here we just pick the best K value, based on silhouette
      :group-clusters
            (plmb/fnk [group-clusterings group-clusterings-silhouettes]
              (get group-clusterings
                (apply max-key group-clusterings-silhouettes (keys group-clusterings))))

      :bid-to-pid (plmb/fnk [base-clusters]
                    (greedy
                      (map :members (sort-by :id base-clusters))))

      ;; returns {tid {
      ;;           :agree [0 4 2 0 6 0 0 1]
      ;;           :disagree [3 0 0 1 0 23 0 ]}
      ;; where the indices in the arrays correspond NOT directly to the bid, but to the index of the
      ;; corresponding bid in a hypothetically sorted list of the base cluster ids
      :votes-base (plmb/fnk [bid-to-pid rating-mat]
                    (->> rating-mat
                      colnames
                      (map (fn [tid]
                        {:tid tid
                         :A (agg-bucket-votes-for-tid bid-to-pid rating-mat agree? tid)
                         :D (agg-bucket-votes-for-tid bid-to-pid rating-mat disagree? tid)}))
                      (reduce (fn [o entry] (assoc o (:tid entry) (dissoc entry :tid))))))
<<<<<<< HEAD
=======

      :repness    (plmb/fnk [rating-mat group-clusters base-clusters]
                    (->> (conv-repness rating-mat group-clusters base-clusters)
                         (select-rep-comments)))

>>>>>>> 049b74ad
     ; End of large-update
     }))


(defn partial-pca
  "This function takes in the rating matrix, the current pca and a set of row indices and
  computes the partial pca off of those, returning a lambda that will take the latest PCA 
  and make the update on that in case there have been other mini batch updates since started"
  [mat pca indices & {:keys [n-comps iters learning-rate]
                      :or {n-comps 2 iters 10 learning-rate 0.01}}]
  (let [rating-subset (filter-by-index mat indices)
        part-pca (powerit-pca rating-subset n-comps
                     :start-vectors (:comps pca)
                     :iters iters)
        forget-rate (- 1 learning-rate)
        learn (fn [old-val new-val]
                (let [old-val (join old-val (repeat (- (dimension-count new-val 0)
                                                       (dimension-count old-val 0)) 0))]
                  (+ (* forget-rate old-val) (* learning-rate new-val))))]
    (fn [pca']
      ; Actual updater lambda"
      {:center (learn (:center pca') (:center part-pca))
       :comps  (mapv #(learn %1 %2) (:comps pca') (:comps part-pca))})))


(defn sample-size-fn
  "Return a function which decides how many ptpts to sample for mini-batch updates; the input
  parameters correspond to a line of sample sizes to interpolate. Beyon the bounds of these
  points, the sample sizes flatten out so all sample sizes lie in [start-y stop-y]"
  [start-y stop-y start-x stop-x]
  (let [slope (/ (- stop-y start-y) (- stop-x start-x))
        start (- (* slope start-x) start-y)]
    (fn [size]
      (max 
        (long (min (+ start (* slope size)) stop-y))
        start-y))))
; For now... Will want this constructed with opts eventually
(def sample-size (sample-size-fn 100 1500 1500 150000))


(def large-conv-update-graph
  "Same as small-conv-update-graph, but uses mini-batch PCA"
  (merge small-conv-update-graph
    {:pca (plmb/fnk [conv mat opts']
            (let [n-ptpts (matrix/dimension-count mat 0)
                  sample-size (sample-size n-ptpts)]
              (loop [pca (:pca conv) iter (:pca-iters opts')]
                (let [rand-indices (take sample-size (sampling/sample (range n-ptpts) :generator :twister))
                      pca          ((partial-pca mat pca rand-indices) pca)]
                  (if (= iter 0)
                    (recur pca (dec iter))
                    pca)))))}))


(def small-conv-update (graph/eager-compile small-conv-update-graph))
(def large-conv-update (graph/eager-compile large-conv-update-graph))


(declare conv-update-dump)
(defn conv-update
  "This function dispatches to either small- or large-conv-update, depending on the number
  of participants (as decided by call to sample-size-fn)."
  [conv votes & {:keys [med-cutoff large-cutoff]
                                 :or {med-cutoff 100 large-cutoff 10000}
                                 :as opts}]
  (println "\nStarting new conv update!")
  (try
    (let [ptpts   (rownames (:rating-mat conv))
          n-ptpts (count (distinct (into ptpts (map :pid votes))))]
      (println "N-ptpts:" n-ptpts)
      ; dispatch to the appropriate function
      ((cond
         (> n-ptpts large-cutoff)   large-conv-update
         :else             small-conv-update)
            {:conv conv :votes votes :opts opts}))
    (catch Exception e
      ; XXX - hmm... have to figure out how to deal with this hook in production. Shouldn't save things to
      ; disk that are too big, and in fact won't be able to save to disk at all on heroku
      (println "Update Failure:" (.getMessage e))
      (conv-update-dump conv votes opts e)
      (throw e))))


(defn new-conv []
  {:rating-mat (named-matrix)})



;; Creating some overrides for how core.matrix instances are printed, so that we can read them back via our
;; edn reader

(def ^:private ipv-print-method (get (methods print-method) clojure.lang.IPersistentVector))

(defmethod print-method mikera.matrixx.Matrix
  [o ^java.io.Writer w]
  (.write w "#mikera.matrixx.Matrix ")
  (ipv-print-method
    (mapv #(into [] %) o)
    w))

(defmethod print-method mikera.vectorz.Vector
  [o ^java.io.Writer w]
  (.write w "#mikera.vectorz.Vector ")
  (ipv-print-method o w))

(defmethod print-method mikera.arrayz.NDArray
  [o ^java.io.Writer w]
  (.write w "#mikera.arrayz.NDArray ")
  (ipv-print-method o w))


; a reader that uses these custom printing formats
(defn read-vectorz-edn [text]
  (edn/read-string
    {:readers {'mikera.vectorz.Vector matrix
               'mikera.arrayz.NDArray matrix
               'mikera.matrixx.Matrix matrix
               'polismath.named-matrix.NamedMatrix named-matrix-reader}}
    text))


(defn conv-update-dump [conv votes & [opts error]]
  (spit (str "errorconv." (. System (nanoTime)) ".edn")
    ; XXX - not sure if the print-method calls will work just in this namespace or not...
    (prn-str
      {:conv  (into {}
                (assoc-in conv [:pca :center] (matrix (into [] (:center (:pca conv))))))
       :votes votes
       :opts  opts
       :error (str error)})))


(defn load-conv-update [filename]
  (read-vectorz-edn (slurp filename)))

<|MERGE_RESOLUTION|>--- conflicted
+++ resolved
@@ -84,11 +84,7 @@
                   (count (colnames rating-mat)))
 
    :user-vote-counts
-<<<<<<< HEAD
                 (plmb/fnk [rating-mat]
-=======
-                (plmb/fnk [rating-mat votes]
->>>>>>> 049b74ad
                   (mapv
                     (fn [rowname row] [rowname (count (remove nil? row))])
                     (rownames rating-mat)
@@ -221,14 +217,11 @@
                          :A (agg-bucket-votes-for-tid bid-to-pid rating-mat agree? tid)
                          :D (agg-bucket-votes-for-tid bid-to-pid rating-mat disagree? tid)}))
                       (reduce (fn [o entry] (assoc o (:tid entry) (dissoc entry :tid))))))
-<<<<<<< HEAD
-=======
 
       :repness    (plmb/fnk [rating-mat group-clusters base-clusters]
                     (->> (conv-repness rating-mat group-clusters base-clusters)
                          (select-rep-comments)))
 
->>>>>>> 049b74ad
      ; End of large-update
      }))
 
@@ -312,11 +305,6 @@
       (throw e))))
 
 
-(defn new-conv []
-  {:rating-mat (named-matrix)})
-
-
-
 ;; Creating some overrides for how core.matrix instances are printed, so that we can read them back via our
 ;; edn reader
 
