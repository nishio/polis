--- conflicted
+++ resolved
@@ -50,13 +50,9 @@
               (kmeans (assoc rating-mat :matrix mat)
                 (:group-k opts')
                 :last-clusters (:group-clusters conv)
-<<<<<<< HEAD
                 :cluster-iters (:group-iters opts')))
-=======
-                :cluster-iters (:cluster-iters opts')))
      :proj  (plmb/fnk [mat pca]
               (pca-project mat pca))
->>>>>>> 22812f58
      :repness
             (plmb/fnk [rating-mat group-clusters]
               (conv-repness rating-mat group-clusters))}))
