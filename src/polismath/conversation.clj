--- conflicted
+++ resolved
@@ -14,6 +14,12 @@
         polismath.pca
         polismath.clusters
         polismath.named-matrix))
+
+
+
+(defn new-conv []
+  "Minimal structure upon which to perform conversation updates"
+  {:rating-mat (named-matrix)})
 
 
 (defn choose-group-k [base-clusters]
@@ -85,15 +91,9 @@
                     (get-matrix rating-mat)))
 
    :in-conv     (plmb/fnk [conv user-vote-counts n-cmts]
-<<<<<<< HEAD
-                  "This keeps track of which ptpts are in the conversation (to be considered
-                  for base-clustering) based on how many votes they have. Once a ptpt is in,
-                  they will remain in."
-=======
                   ; This keeps track of which ptpts are in the conversation (to be considered
                   ; for base-clustering) based on home many votes they have. Once a ptpt is in,
                   ; they will remain in.
->>>>>>> e7cbc18c
                   (as-> (or (:in-conv conv) #{}) in-conv
                     ; Start with whatever you have, and join it with anything that meets the criteria
                     (into in-conv
@@ -210,22 +210,6 @@
       ;; where the indices in the arrays correspond NOT directly to the bid, but to the index of the
       ;; corresponding bid in a hypothetically sorted list of the base cluster ids
       :votes-base (plmb/fnk [bid-to-pid rating-mat]
-<<<<<<< HEAD
-                     (time2 "votes-base"
-                       (->> rating-mat
-                          colnames
-                          (map (fn [tid]
-                             {:tid tid
-                              :A (agg-bucket-votes-for-tid bid-to-pid rating-mat agree? tid)
-                              :D (agg-bucket-votes-for-tid bid-to-pid rating-mat disagree? tid)}))
-                          (reduce (fn [o entry] (assoc o (:tid entry) (dissoc entry :tid)))
-                                  {}))))
-
-      :repness    (plmb/fnk [rating-mat group-clusters base-clusters]
-                    (->> (conv-repness rating-mat group-clusters base-clusters)
-                         (select-rep-comments)))
-
-=======
                     (->> rating-mat
                       colnames
                       (map (fn [tid]
@@ -233,7 +217,11 @@
                          :A (agg-bucket-votes-for-tid bid-to-pid rating-mat agree? tid)
                          :D (agg-bucket-votes-for-tid bid-to-pid rating-mat disagree? tid)}))
                       (reduce (fn [o entry] (assoc o (:tid entry) (dissoc entry :tid))))))
->>>>>>> e7cbc18c
+
+      :repness    (plmb/fnk [rating-mat group-clusters base-clusters]
+                    (->> (conv-repness rating-mat group-clusters base-clusters)
+                         (select-rep-comments)))
+
      ; End of large-update
      }))
 
@@ -317,7 +305,6 @@
       (throw e))))
 
 
-<<<<<<< HEAD
 ;; Creating some overrides for how core.matrix instances are printed, so that we can read them back via our
 ;; edn reader
 
@@ -364,8 +351,4 @@
 
 (defn load-conv-update [filename]
   (read-vectorz-edn (slurp filename)))
-=======
-(defn new-conv []
-  {:rating-mat (named-matrix)})
->>>>>>> e7cbc18c
-
+
