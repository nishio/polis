--- conflicted
+++ resolved
@@ -61,16 +61,10 @@
 export const groupLabels = ["A", "B", "C", "D", "E", "F", "G", "H", "I", "J"]
 
 
-<<<<<<< HEAD
-export const enableMatrix = false;
+export const enableMatrix = true;
 // export const maxCommentExtremityToShow = 2; /* naive & may not be solid. should be dynamically generated from extremity array probably to pick top 20 or something */
 export const maxCommentExtremityToShow = .6; /* naive & may not be solid. should be dynamically generated from extremity array probably to pick top 20 or something */
 export const side = 4000;
-=======
-export const enableMatrix = true;
-
-export const side = 750;
->>>>>>> 178e7ad6
 export const labelPadding = 40;
 export const shouldColorizeTidsByRepfulness = true;
 
