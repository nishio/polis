--- conflicted
+++ resolved
@@ -369,7 +369,6 @@
           </div>
         </div>
 
-<<<<<<< HEAD
         {/*<Explainer/>
 
         <a style={{
@@ -385,8 +384,6 @@
           Get Started Free
         </a>*/}
 
-=======
->>>>>>> bba9abf9
         <div style={{
             width: "100%",
             display: "flex",
