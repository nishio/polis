--- conflicted
+++ resolved
@@ -237,11 +237,7 @@
 
                   
 
-<<<<<<< HEAD
-                  <li class="dropdown">
-=======
                   <li id="register_dropdown" class="dropdown">
->>>>>>> 8208aaa1
                     <a href="#" id="drop1" role="button" class="dropdown-toggle" data-toggle="dropdown">CREATE USER <b class="caret"></b></a>
                       <div class="dropdown-menu" role="menu">
                         <form id="register_form" class="dropdown_forms">
@@ -761,16 +757,6 @@
         
        $(document).ready(function(){
 
-<<<<<<< HEAD
-        var articleheight = $(document).height() * .70;
-        var showerheight = $(document).height() * .38;
-        $('#articles').css('height', articleheight);
-        $('#comment_shower').css('height', showerheight);
-
-        
-      });
-
-=======
     function onResize(){
         var resizeArticleHeight = $(document).height() * .70;
         var resizeShowerHeight = $(document).height() * .60;
@@ -779,7 +765,6 @@
     }
     $(window).resize(onResize);
     onResize();
->>>>>>> 8208aaa1
 
     </script>
 
