<!DOCTYPE html>
<html lang="en">
  <head>
    <meta charset="utf-8">
    <title>Polis: student view</title>
    <meta name="viewport" content="width=device-width, initial-scale=1.0">
    <meta name="description" content="">
    <meta name="author" content="">

    <!-- Le styles -->
    <link href="/static/lib/desktop/css/bootstrap.css" rel="stylesheet">
    <link href="/static/lib/desktop/css/flip.css" rel="stylesheet">
    <style type="text/css">
      
      .sidebar-nav {
        padding: 9px 0;
      }

      .showerbtns{
        float: left;
        margin-right: 35px;

      }

      #feedback_text {
        height: 150px;
        width: 450px;
        resize: vertical;

      }

      .pull_buttons .btn, #comment_form_button, #mobile_switch {
          margin-bottom: 20px;
          font-weight: lighter;
          text-transform: uppercase;
          letter-spacing: 6px;
          padding-left: 51px;
          padding-right: 51px;
          font-family: neoretrofill;
      }

      #pull_button {
        background-image: none;
        background-color: #000;
        color: white;
        text-shadow: none;
      }

      .dropdown_forms {
        padding: 20px;
      }

      #articles {
        height: 800px;
        border-radius: 20px;
        background-color: white;
        padding: 20px;
        overflow: scroll;
        -webkit-box-shadow: 0 1px 3px rgba(0, 0, 0, 0.1);
        -moz-box-shadow: 0 1px 3px rgba(0, 0, 0, 0.1);
        box-shadow: 0 1px 3px rgba(0, 0, 0, 0.1);
      }

      
      #articles:hover {
        -webkit-box-shadow: 1px 1px 5px rgba(0, 0, 0, 0.3);
        -moz-box-shadow: 1px 1px 5px rgba(0, 0, 0, 0.3);
        box-shadow: 1px 1px 5px rgba(0, 0, 0, 0.3); 
      }

     #comment_shower {
        height: 300px;
        overflow: auto;
        margin-bottom: 20px;
        text-align: justify;
        padding-right: 20px;
        background-color: white;
        -webkit-box-shadow: 0 1px 3px rgba(0, 0, 0, 0.1);
        -moz-box-shadow: 0 1px 3px rgba(0, 0, 0, 0.1);
        box-shadow: 0 1px 3px rgba(0, 0, 0, 0.1);
        border-radius: 15px;
        padding-left: 20px;
        padding-top: 17px;
      }

      #comment_shower:hover {
        -webkit-box-shadow: 1px 1px 5px rgba(0, 0, 0, 0.3);
        -moz-box-shadow: 1px 1px 5px rgba(0, 0, 0, 0.3);
        box-shadow: 1px 1px 5px rgba(0, 0, 0, 0.3); 
      }

      #comment_form {
        margin: 0px;
      }

      #comment_form_textarea{ 
           width: 93.5%;
           height: 148px;
           resize: vertical;
           border-radius: 15px 15px 0px  15px;
           padding: 20px;
          }

    


      body{
        padding-top: 60px;
        background-image: url(/static/images/bgnoise_lg.png);
      }

      #article_pills {
        border-top: 1px solid black;
      }



      /* Let's get this scrollbar party started */


      ::-webkit-scrollbar {
          width: 0px;
          height: 0px;
      }
       
      /* Track */
      ::-webkit-scrollbar-track {
          -webkit-box-shadow: inset 0 0 6px rgba(0,0,0,0.3); 
      }
       
      /* Handle */
      ::-webkit-scrollbar-thumb {
        
          background: rgba(61, 62, 63, 0.8); 
          -webkit-box-shadow: inset 0 0 1px rgba(0,0,0,0.5); 
      }

     

      #mobile_switch {
        display: none;
      }

      

      /* Large desktop */
      @media (min-width: 1200px) { 
        
          

      }
       
      /* Portrait tablet to landscape and desktop */
      @media (min-width: 768px) and (max-width: 979px) { 
                   
           body{
            padding-top: 0px;
          }

       }
       
      /* Landscape phone to portrait tablet */
      @media (max-width: 767px) { 

           #mobile_switch{
            display: block;
            font-size: 1em;
            margin-bottom: 20px;
          }
          
          .pull_buttons .btn, #comment_form_button {
            width: 100%;
          }

          body{
            padding-top: 0px;
          }
       }
       
      /* Landscape phones and down */
      @media (max-width: 480px) { 
           #mobile_switch{
            display: block;
            font-size: 1em;
          }
          body{
            padding-top: 0px;
          }

          

          .pull_buttons .btn, #comment_form_button {
            width: 100%;
            margin-bottom: 20px ;
          }


       }

      /* @font-face template */

      .neoretroff {font: 18px/27px 'NeoRetroFillRegular', Arial, sans-serif;}

    @font-face {
        font-family: 'NeoRetroFillRegular';
        src: url('NEORF___-webfont.eot');
        src: url('NEORF___-webfont.eot?#iefix') format('embedded-opentype'),
             url('NEORF___-webfont.woff') format('woff'),
             url('NEORF___-webfont.ttf') format('truetype'),
             url('NEORF___-webfont.svg#NeoRetroFillRegular') format('svg');
        font-weight: normal;
        font-style: normal;

        }




    </style>
    </head> 
    <body>

      <div class="navbar navbar-inverse navbar-fixed-top">
        <div class="navbar-inner">
          <div class="container-fluid">
            <a class="btn btn-navbar" data-toggle="collapse" data-target=".nav-collapse">
              <span class="icon-bar"></span>
              <span class="icon-bar"></span>
              <span class="icon-bar"></span>
            </a>
            <a class="brand" href="#">Polis</a>
            <div class="nav-collapse collapse">
              <p class="navbar-text pull-right">
                Logged in as <a href="#" class="navbar-link">Username</a>
              </p>
              <ul class="nav">
                <li> <a href="#introduction_modal" role="button" data-toggle="modal">A Brief Introduction</a> </li> 
                  

                  

                  <li class="dropdown">
                    <a href="#" id="drop1" role="button" class="dropdown-toggle" data-toggle="dropdown">CREATE USER <b class="caret"></b></a>
                      <div class="dropdown-menu" role="menu">
                        <form id="register_form" class="dropdown_forms">
                          <fieldset>
                            <input id="register_email" class="email" type="text" placeholder="Email">
                            <input id="register_password" type="password" placeholder="Password">
                            <input id="register_password_again" type="password" placeholder="Confirm Password">
                            <label class="checkbox">
                                <input id="register_rememberme" type="checkbox"></input>
                                <span> Remember me</span>
                            </label>
                            <button type="submit" id="register_button" class="btn btn-large">Register & Login</button>
                          </fieldset>
                        </form>
                      </div>
                    </li>
                    <li class="dropdown">
                      <a href="#" id="drop2" role="button" class="dropdown-toggle" data-toggle="dropdown">LOGIN <b class="caret"></b></a>
                      <div class="dropdown-menu" role="menu">
                        <form id="login_form" class="dropdown_forms">
                          <fieldset>
                            <input id="login_email" type="text" placeholder="Email">
                            <input id="login_password" type="password" placeholder="Password">
                            <label class="checkbox">
                                <input id="login_rememberme" type="checkbox"></input>
                                <span> Remember me</span>
                            </label>
                            <button id="login_button" type="submit" class="btn btn-large">Login</button>
                          </fieldset>
                        </form>
                      </div>
                    </li>
<<<<<<< HEAD

=======
                    <li>
                        <button id="deregister_button" class="btn">Sign Out</button>
                    </li>
>>>>>>> 3a6bc150
              </ul>
            </div><!--/.nav-collapse -->
          </div>
        </div>
      </div>

      <div id="introduction_modal" class="modal hide fade" role="dialog">
          <div class="modal-header">
            <button type="button" class="close" data-dismiss="modal">×</button>
            <h3 >A Brief Introduction</h3>
          </div>
           <div class="modal-body">       
                <h6>WELCOME:</h6>
                <p>Polis is an ambitious web application developed by a small team of designers, developers and math geeks. Polis seeks to provide a platform to facilitate productive, large scale conversations. </p>

                <p>In this prototype, we have compiled a select group of articles that illustrate different positions on the issue of a nuclear armed Iran. As the United States led sanctions cripple the Iranian economy, it is a timely and important issue full of messy value judgements, priorities and eventualities - exactly the kind of conversation that breaks down at large scales on the internet and exactly the kind of trans-national discussion we're excited to try to facilitate. </p>

                <h6> WHAT TO DO: </h6>

                <p> 1. Create a new user identity, or login. </p> 

                <p> 2. Read the articles, or skim them if you're familiar with the issue. </p> 

                <p> 3. Read the comments and react to them. Pull if the comment you are reading represents your opinion, push if it doesn't. Push if you think the comment is unintelligent, emotional to a fault, distasteful, weakly reasoned, offensive or illogical. Pass if you have no reaction, are confused by what the writer means or if the comment is off topic. There are slightly less than 100 comments in the prototype, please react to all of them. </p>

                <form class="dropdown_forms">
                  <fieldset>
                    <textarea id="feedback_text" placeholder="Thank you sincerely for participating in the Polis prototype - you are helping to provide a dataset we will use extensively throughout the development of our application. If you are moved to, please leave us suggestions and comments here."></textarea>
                    <button type="submit" class="btn btn-large">Submit Feedback</button>
                  </fieldset>
                </form>

                <h6> HOW IT WORKS: </h6> 

                <p>The flow is simple: first, users experience a stimulus, which could be a question, a series of articles, etc. Users then interact by submitting comments and reacting to other users' comments. Rather than displaying all the comments submitted, Polis sends out a random or specific collection of these comments and each user upvotes, downvotes or passes each comment they read, one at a time. Behind the scenes, statistical algorithms help choose which comments to show based on a number of complex factors and group users who react similarly. </p>

                <p>Reacting to other people's comments (not commenting yourself) is how you place yourself within the landscape of opinion. If you do choose to comment (it is not required) you are not reacting to any one comment per se, rather submitting a new waypoint for other users to potentially rally around or against. Lastly, user groups are displayed in a real-time data visualization that shows what groups have formed and what statements they came together around. This visualization will not be functional for the prototype - instead the purpose of the prototype is the create a dataset with which to build the visualization. </p>
                
                <p> --The Polis Team</p>

                <p><em>For XKCD readers:
                Polis is built on Node, Mongo, Mustache, Heroku, R, Twitter Bootstrap, jQuery & jQuery Mobile. Everyone pushes trolls. They cluster. :D. </em></p>
           </div>
          <div class="modal-footer">
            <button class="btn" data-dismiss="modal" aria-hidden="true">Close</button>
          </div>
      </div>

      <a id="mobile_switch" href="/static/mobile/index.html" class=" btn btn-large "> switch to mobile </a>

      <div class="container-fluid">
       <div class="row-fluid ">
        <div class="span6"> 
            <div id="comment_shower"> 
              <p>Blog commodo kale chips, tempor aliquip retro pour-over iphone +1 vinyl ad. Whatever chillwave messenger bag esse, pinterest leggings odio fap portland pariatur blog excepteur tofu reprehenderit. Fanny pack street art marfa wes anderson, iphone quis gentrify. Retro cred chambray, pour-over non viral anim. Viral ennui direct trade, thundercats aute DIY salvia esse cray. Beard 8-bit messenger bag, odd future narwhal bicycle rights single-origin coffee officia dreamcatcher synth VHS portland sunt ethical. Veniam freegan culpa portland, cliche gluten-free chillwave consectetur flexitarian nisi next level.</p>

              <p>Raw denim small batch seitan put a bird on it. Banksy wes anderson deserunt messenger bag, umami accusamus chambray bicycle rights odd future craft beer twee pariatur. Authentic PBR pinterest, whatever aesthetic fanny pack iphone. Thundercats craft beer gentrify, portland organic kale chips irure magna chambray incididunt banksy. Nihil godard pariatur brunch, excepteur portland 8-bit officia photo booth sunt consequat art party umami cliche reprehenderit. Authentic wayfarers cliche aliquip tofu. Brooklyn stumptown banksy mustache, dreamcatcher odio mumblecore anim culpa.</p>

              <p>Dolor aliquip thundercats pork belly reprehenderit shoreditch, nisi irony eu artisan delectus pour-over. Truffaut polaroid excepteur gentrify. Fap cliche aute high life commodo aesthetic. Irure twee delectus cardigan, hoodie four loko magna tempor DIY et pour-over cupidatat trust fund. Truffaut tempor cray incididunt seitan readymade etsy, whatever you probably haven't heard of them keffiyeh in letterpress selvage laborum cupidatat. Brunch veniam iphone, irure readymade cosby sweater laborum american apparel letterpress ex organic. Consequat typewriter direct trade, gluten-free bespoke single-origin coffee etsy anim.</p>

              <p>Tattooed freegan, officia do commodo photo booth skateboard aesthetic vegan fingerstache cillum +1 lo-fi. Delectus american apparel lo-fi small batch, swag commodo aliqua echo park readymade odio DIY irony qui. Sriracha sunt kale chips, farm-to-table etsy you probably haven't heard of them reprehenderit fingerstache et mixtape vero vinyl photo booth. Typewriter sustainable umami polaroid. Twee ea locavore deserunt, excepteur assumenda artisan synth anim. Trust fund gentrify cupidatat occupy. Skateboard occupy fanny pack marfa veniam et.</p>
            </div> 

            <div class="pull_buttons">
              <button id="push_button" class="showerbtns btn btn-large " > Push   </button>
              <button id="pull_button" class="showerbtns btn btn-large ">  Pull   </button>
              <button id="pass_button" class="btn btn-large ">  Pass   </button>
            </div> 
        
            <form id="comment_form">
             <textarea id="comment_form_textarea" ></textarea>
             <button type="submit" id="comment_form_button" class="btn btn-large ">Submit</button>
            </form>
        </div> <!--span -->
         


            
            <div id="articles_span" class="span6"> 
             <div id="articles">
              <h1>Articles</h1>
                <ul id="article_pills" class="nav nav-pills">
                  <li class="active"><a href="#nuclear_mullahs"  data-toggle="tab">&bull; &nbsp; Nuclear Mullahs -- Keller</a></li>
                  <li><a href="#why_iran" data-toggle="tab">&bull; &nbsp; Why Iran Should Get The Bomb -- Waltz</a></li>
                  <li><a href="#israel_sharpens" data-toggle="tab">&bull; &nbsp; Israel Sharpens Call -- Sanger & Kershner</a></li>
                  <li><a href="#point_of_no_return"  data-toggle="tab"> &bull; &nbsp; The Point of No Return -- Goldberg</a></li> 
                </ul>
               <div id="article_tab_content" class="tab-content">
                              <div class="tab-pane fade" id="why_iran">
                              <h4> Why Iran Should Get the Bomb</h4> 
                              <h6> By KENNETH N. WALTZ - FOREIGN AFFAIRS </h6> 

                              <p> The past several months have witnessed a heated debate over the best way for the United States and Israel to respond to Iran's nuclear activities As the argument has raged, the United States has tightened its already robust sanctions regime against the Islamic Republic, and the European Union announced in January that it will begin an embargo on Iranian oil on July 1. Although the United States, the EU, and Iran have recently returned to the negotiating table, a palpable sense of crisis still looms. It should not. Most U.S., European, and Israeli commentators and policymakers warn that a nucleararmed Iran would be the worst possible outcome of the current standoff. In fact, it would probably be the best possible result: the one most likely to restore stability to the Middle East.</p>

                              <h6> POWER BEGS TO BE BALANCED </h6> 

                              <p>The crisis over Iran's nuclear program could end in three different ways. First, diplomacy coupled with serious sanctions could convince Iran to abandon its pursuit of a nuclear weapon. But this outcome isunlikely: the historical record indicates that a country bent on acquiring nuclear weapons can rarely be dissuaded from doing so. Punishing a state through economic sanctions does not inexorably derail itsnuclear program. Take North Korea, which succeeded in building its weapons despite countless rounds of sanctions and UN Security Council resolutions. If Tehran determines that its security depends onpossessing nuclear weapons, sanctions are unlikely to change its mind. In fact, adding still more sanctionsnow could make Iran feel even more vulnerable, giving it still more reason to seek the protection of the
                              ultimate deterrent.</p>

                              <p>The second possible outcome is that Iran stops short of testing a nuclear weapon but develops a breakoutcapability, the capacity to build and test one quite quickly. Iran would not be the first country to acquire asophisticated nuclear program without building an actual bomb. Japan, for instance, maintains a vastcivilian nuclear infrastructure. Experts believe that it could produce a nuclear weapon on short notice.Such a breakout capability might satisfy the domestic political needs of Iran's rulers by assuring hardliners that they can enjoy all the benefits of having a bomb (such as greater security) without thedownsides (such as international isolation and condemnation). The problem is that a breakout capability
                              might not work as intended.</p>

                              <p>The United States and its European allies are primarily concerned with weaponization, so they mightaccept a scenario in which Iran stops short of a nuclear weapon. Israel, however, has made it clear that itviews a significant Iranian enrichment capacity alone as an unacceptable threat. It is possible, then, thata verifiable commitment from Iran to stop short of a weapon could appease major Western powers butleave the Israelis unsatisfied. Israel would be less intimidated by a virtual nuclear weapon than it would be by an actual one and therefore would likely continue its risky efforts at subverting Iran's nuclear program through sabotage and assassination -- which could lead Iran to conclude that a breakout capability is an insufficient deterrent, after all, and that only weaponization can provide it with the security it seeks. The third possible outcome of the standoff is that Iran continues its current course and publicly goes nuclear by testing a weapon. U.S. and Israeli officials have declared that outcome unacceptable, arguing that a nuclear Iran is a uniquely terrifying prospect, even an existential threat. Such language is typical of major powers, which have historically gotten riled up whenever another country has begun to develop a nuclear weapon of its own. Yet so far, every time another country has managed to shoulder its way into the nuclear club, the other members have always changed tack and decided to live with it. In fact, by reducing imbalances in military power, new nuclear states generally produce more regional and international stability, not less. Israel's regional nuclear monopoly, which has proved remarkably durable for the past four decades, has long fueled instability in the Middle East. In no other region of the world does a lone, unchecked nuclear state exist. It is Israel's nuclear arsenal, not Iran's desire for one, that has contributed most to the current crisis. Power, after all, begs to be balanced. What is surprising about the Israeli case is that it has taken so long for a potential balancer to emerge.</p>

                              <p>Of course, it is easy to understand why Israel wants to remain the sole nuclear power in the region and why it is willing to use force to secure that status. In 1981, Israel bombed Iraq to prevent a challenge to its nuclear monopoly. It did the same to Syria in 2007 and is now considering similar action against Iran. But the very acts that have allowed Israel to maintain its nuclear edge in the short term have prolonged an imbalance that is unsustainable in the long term. Israel's proven ability to strike potential nuclear rivals with impunity has inevitably made its enemies anxious to develop the means to prevent Israel from doing so again. In this way, the current tensions are best viewed not as the early stages of a relatively recent Iranian nuclear crisis but rather as the final stages of a decades-long Middle East nuclear crisis that will end only when a balance of military power is restored.</p>

                              <h6> UNFOUNDED FEARS </h6> 

                              <p>One reason the danger of a nuclear Iran has been grossly exaggerated is that the debate surrounding it has been distorted by misplaced worries and fundamental misunderstandings of how states generally behave in the international system. The first prominent concern, which undergirds many others, is that the Iranian regime is innately irrational. Despite a widespread belief to the contrary, Iranian policy is made not by "mad mullahs" but by perfectly sane ayatollahs who want to survive just like any other leaders. Although Iran's leaders indulge in inflammatory and hateful rhetoric, they show no propensity for self-destruction. It would be a grave error for policymakers in the United States and Israel to assume otherwise.</p>

                              <p>Yet that is precisely what many U.S. and Israeli officials and analysts have done. Portraying Iran as irrational has allowed them to argue that the logic of nuclear deterrence does not apply to the Islamic Republic. If Iran acquired a nuclear weapon, they warn, it would not hesitate to use it in a first strike against Israel, even though doing so would invite massive retaliation and risk destroying everything the Iranian regime holds dear. </p>

                              <p>Although it is impossible to be certain of Iranian intentions, it is far more likely that if Iran desires nuclear weapons, it is for the purpose of providing for its own security, not to improve its offensive capabilities (or destroy itself). Iran may be intransigent at the negotiating 
                              table and defiant in the face of sanctions, but it still acts to secure its own preservation. Iran's leaders did not, for example, attempt to 
                              close the Strait of Hormuz despite issuing blustery warnings that they might do so after the EU announced its planned oil embargo in January. The 
                              Iranian regime clearly concluded that it did not want to provoke what would surely have been a swift and devastating American response to such a 
                              move.</p>

                              <p>Nevertheless, even some observers and policymakers who accept that the Iranian regime is rational still worry that a nuclear weapon would embolden it, providing Tehran with a shield that would allow it to act more aggressively and increase its support for terrorism. Some analysts even fear that Iran would directly provide terrorists with nuclear arms. The problem with these concerns is that they contradict the record of every other nuclear weapons state going back to 1945. History shows that when countries acquire the bomb, they feel increasingly vulnerable and become acutely aware that their nuclear weapons make them a potential target in the eyes of major powers. This awareness discourages nuclear states from bold and aggressive action. Maoist China, for example, became much less bellicose after acquiring nuclear weapons in 1964, and India and Pakistan have both become more cautious since going nuclear. There is little reason to believe Iran would break this mold.</p>

                              <p>As for the risk of a handoff to terrorists, no country could transfer nuclear weapons without running a high risk of being found out. U.S. surveillance capabilities would pose a serious obstacle, as would the United States' impressive and growing ability to identify the source of fissile material. Moreover, countries can never entirely control or even predict the behavior of the terrorist groups they sponsor. Once a country such as Iran acquires a nuclear capability, it will have every reason to maintain full control over its arsenal. After all, building a bomb is costly and dangerous. It would make little sense to transfer the product of that investment to parties that cannot be trusted or managed.</p>

                              <p>Another oft-touted worry is that if Iran obtains the bomb, other states in the region will follow suit, leading to a nuclear arms race in the Middle East. But the nuclear age is now almost 70 years old, and so far, fears of proliferation have proved to be unfounded. Properly defined, the term "proliferation" means a rapid and uncontrolled spread. Nothing like that has occurred; in fact, since 1970, there has been a marked slowdown in the emergence of nuclear states. There is no reason to expect that this pattern will change now. Should Iran become the second Middle Eastern nuclear power since 1945, it would hardly signal the start of a landslide. When Israel acquired the bomb in the 1960s, it was at war with many of its neighbors. Its nuclear arms were a much bigger threat to the Arab world than Iran's program is today. If an atomic Israel did not trigger an arms race then, there is no reason a nuclear Iran should now. </p>

                              <h6> REST ASSURED </h6> 

                              <p>In 1991, the historical rivals India and Pakistan signed a treaty agreeing not to target each other's nuclear facilities. They realized that far more worrisome than their adversary's nuclear deterrent was the instability produced by challenges to it. Since then, even in the face of high tensions and risky provocations, the two countries have kept the peace. Israel and Iran would do well to consider this precedent. If Iran goes nuclear, Israel and Iran will deter each other, as nuclear powers always have. There has never been a full-scale war between two nuclear-armed states. Once Iran crosses the nuclear threshold, deterrence will apply, even if the Iranian arsenal is relatively small. No other country in the region will have an incentive to acquire its own nuclear capability, and the current crisis will finally dissipate, leading to a Middle East that is more stable than it is today.</p>

                              <p>For that reason, the United States and its allies need not take such pains to prevent the Iranians from developing a nuclear weapon. Diplomacy between Iran and the major powers should continue, because open lines of communication will make the Western countries feel better able to live with a nuclear Iran. But the current sanctions on Iran can be dropped: they primarily harm ordinary Iranians, with little purpose.</p>

                              <p>Most important, policymakers and citizens in the Arab world, Europe, Israel, and the United States should take comfort from the fact that history has shown that where nuclear capabilities emerge, so, too, does stability. When it comes to nuclear weapons, now as ever, more may be better. </p>
                              </div> <!-- why iran --> 


                              <div class="tab-pane fade" id="israel_sharpens">
                         
                              <h4> Israeli Sharpens Call for United States to Set Iran Trigger </h4> 
                              <h6> By DAVID E. SANGER and ISABEL KERSHNER - NYTIMES </h6> 

                              <p> WASHINGTON - Prime Minister Benjamin Netanyahu of Israel inserted himself into the most contentious foreign policy issue of the American presidential campaign on Tuesday, criticizing the Obama administration for refusing to set clear "red lines" on Iran's nuclear progress that would prompt the United States to undertake a military strike. As a result, he said, the administration has no "moral right" to restrain Israel from taking military action of its own.</p> 

                              <p> Mr. Netanyahu's unusually harsh public comments about Israel's most important ally, which closely track what he has reportedly said in vivid terms to American officials visiting Jerusalem, laid bare the tension between him and President Obama over how to handle Iran. They also suggested that he is willing to use the pressure of the presidential election to try to force Mr. Obama to commit to attack Iran under certain conditions.</p> 

                              <p> He appeared to be responding to a weekend statement by Secretary of State Hillary Rodham Clinton that the United States was "not setting deadlines" beyond which it would turn to a military solution.</p> 

                              <p> Mr. Netanyahu, speaking at a news conference in Jerusalem, said, "Those in the international community who refuse to put red lines before Iran don't have a moral right to place a red light before Israel."</p> 

                              <p> In another sign of tensions, the Israeli Embassy in Washington said late Tuesday that the Obama administration had declined a request from Mr. Netanyahu's office for a meeting with Mr. Obama when the Israeli leader attends the United Nations General Assembly this month. The Obama administration said the decision was due to a scheduling problem and had been conveyed to Israel long ago.</p> 

                              <p> On Tuesday night, Mr. Obama called Mr. Netanyahu to try to calm the situation. The two talked for a full hour, hashing through the Iran confrontation and their misunderstandings.</p> 

                              <p> "President Obama and Prime Minister Netanyahu reaffirmed that they are united in their determination to prevent Iran from obtaining a nuclear weapon, and agreed to continue their close consultations going forward," the White House said in a statement after the phone call.</p> 
                              
                              <p> The White House also tried to tamp down controversy over the request for a meeting, saying that after a possible New York encounter was ruled out, Mr. Netanyahu did not request a meeting in Washington. "Contrary to reports in the press, there was never a request for Prime Minister Netanyahu to meet with President Obama in Washington, nor was a request for a meeting ever denied," the statement said.</p> 

                              <p> The United States says it has no evidence that Iranian leaders have made a final decision to build a bomb. However, the International Atomic Energy Agency's latest report says the country has amassed a stockpile of low- and medium-enriched uranium that, with further enrichment, could fuel as many as six nuclear weapons.

                              <p> The United States concluded several years ago that Iran had suspended its nuclear weapons development program at the end of 2003, though there has been evidence of sporadic work since. The Israelis say Iran is quietly reconstituting a much larger effort.</p> 

                              <p> In demanding that Mr. Obama effectively issue an ultimatum to Iran, Mr. Netanyahu appeared to be making maximum use of his political leverage at a time when Mr. Obama's Republican opponent, Mitt Romney, has sought to make an issue of what Mr. Romney says is the administration's lack of support for Israel.</p> 

                              <p> It is not clear what level of development in Iran's nuclear program would constitute a "red line" in Israeli eyes. Dore Gold, president of the Jerusalem Center for Public Affairs, a research institute, and a former Israeli ambassador to the United Nations, said in an interview last week, "It is very important to draw a line about the quantities of enriched uranium and the levels of enrichment."</p> 

                              <p> One option that has been widely discussed among experts advising the United States government is capping Iran's uranium enrichment at a reactor-grade level. Also, Iran would be permitted to stockpile no more than 1,764 pounds of that uranium, less than is required, if further enriched, to make a single bomb.</p> 

                              <p> Mr. Netanyahu, who is highly attuned to American politics, seemed to be using his comments to pressure Mr. Obama to specify at which point the United States would be prepared to take military action against Iran, perhaps at the United Nations General Assembly opening this month.</p> 

                              <p> he Israeli ambassador to the United States, Michael B. Oren, echoed Mr. Netanyahu in an interview in Washington on Monday night and said the Israeli leadership wanted Mr. Obama and the leaders of other nations to agree on clear limits for Iran.
                              "We know that the Iranians see red," Mr. Oren said. "We know they can discern the color red. We know that the redder the line, the lesser the chance that they will pass it."</p> 

                              <p> Mrs. Clinton publicly rejected that approach over the weekend. In an interview with Bloomberg Radio, she avoided discussion of Iran's stockpile and said, "We're not setting deadlines" for military action. It was that statement that appeared to have set off Mr. Netanyahu.</p> 

                              <p> Mr. Obama has repeatedly argued - with the support of some leading Israeli officials - that the United States and Israel have closer security cooperation now than at any other point in history. The United States provided much of the Iron Dome missile defense system for Israel, and for the past five years the two countries worked closely on a major covert operation against Iran called "Olympic Games," an effort to sabotage Iran's enrichment capability with cyberattacks.</p> 

                              <p> But Mr. Obama has stopped well short of saying he would prevent Iran from developing the capability to produce a bomb. He has said only that he would not allow Iran to obtain a weapon; Mr. Netanyahu has said that is not enough.</p> 

                              <p> Depending on how one defines the term, Mr. Obama's aides and former aides acknowledge that Iran may already have that capability. It possesses the fuel and the knowledge to make a weapon, but that would take months or years, and Mr. Obama has argued that allows "time and space" for a negotiated solution.</p> 

                              <p> Mr. Romney had no immediate comment about Mr. Netanyahu's challenge to Mr. Obama, and one of his informal advisers on the Middle East said, "It's probably better at this point to let Netanyahu make the point because it's more powerful that way." The adviser said he was not authorized to speak on the record.</p> 

                              <p> But the Netanyahu comments play right to the Republican nominee's critique of Mr. Obama. On "Meet the Press" on Sunday, Mr. Romney declared that the progress of Iran's nuclear program was Mr. Obama's "greatest failure" in foreign policy.</p> 

                              <p> "The president hasn't drawn us any further away from a nuclear Iran," he said.</p> 

                              <p> There is little doubt that the Iranian effort has progressed. When Mr. Obama took office, Iran had produced enough fuel to make, if enriched further, about one bomb, compared with five or six in the International Atomic Energy Agency's current calculation.</p> 

                              <p> But Mr. Romney's proposals have also steered clear of describing with any precision how far Iran could go before he would use force to stop its program. Like Mr. Obama, he has not said how much progress he would allow Iran to make toward a weapons capability before he authorized a strike.</p> 

                              <p> Instead, he has insisted that Mr. Obama was late to the task of placing "crippling sanctions" on Iran. Yet those sanctions have begun to strike at the heart of Iran's greatest source of national revenue - oil sales - something that the Bush administration shied away from.</p> 

                              <p> Mr. Netanyahu has been dismissive of sanctions. They are an indirect form of pressure, he has argued, and have not forced Iran's supreme leader, Ayatollah Ali Khamenei, to scale back the country's nuclear program.</p> 

                              <p> In recent days, the Israelis had appeared to be dialing down the pressure on Washington, with the Israeli news media reporting that Ehud Barak, the defense minister, was rethinking the wisdom of an attack in the coming months. There was speculation that Israeli officials feared that the long-term jeopardy to Israel's relationship with Washington was not worth the short-term gain of setting back, but probably not destroying, Iran's capability.</p> 

                              <p> A number of American officials, in trips to Israel, have argued that an Israeli attack would only drive the nuclear program underground and most likely result in the expulsion of international inspectors, who are the best gauge of the program's progress.</p> 

                              <p> But Mr. Netanyahu revived the tough talk of the past few months and the message that time is running out for Israel.</p> 

                              <p> "So far, we can say with certainty that diplomacy and sanctions haven't worked. The sanctions have hurt the Iranian economy, but they haven't stopped the Iranian nuclear program," Mr. Netanyahu said, adding, "The fact is that every day that passes, Iran gets closer and closer to nuclear bombs." </p> 

                              <p> David E. Sanger reported from Washington, and Isabel Kershner from Jerusalem. Elisabeth Bumiller and Peter Baker contributed reporting from Washington, and Rick Gladstone from New York. </p> 
                             </div> <!-- Israel sharpens --> 
                             
                             <div class="tab-pane fade active in" id="nuclear_mullahs">
                             <h4>  Nuclear Mullahs</h4> 
                            <h6> By BILL KELLER - NYTIMES</h6> 

                            <p> IRAN has returned to the front pages after a summer hiatus. Negotiations aimed at preventing the dreaded Persian Bomb have resumed their desultory course. Iran, although suffering from the international sanctions choreographed by the Obama administration, keeps adding new arrays of centrifuges while insisting the program is strictly nonmilitary. Israel is - or maybe isn't - edging closer to a unilateral strike. The U.S., we learn from The Times's reliable David Sanger, is considering more and bigger bouts of cybersabotage. Meanwhile, the mullahs are shipping arms to their embattled fellow despots in Syria.</p>

                            <p>This strikes me as a good time to address an unnerving question that confronts any concerned student of this subject: Can we live with a nuclear Iran? Given a choice of raining bunker-busting munitions on Iran's underground enrichment facilities, or, alternatively, containing a nuclear-armed Iran with the sobering threat of annihilation, which is the less bad option? As the slogan goes in Israel: “Bomb? Or The Bomb?"</p>

                            <p> The prevailing view now is that a nuclear Iran cannot be safely contained. On this point both President Obama and Mitt Romney agree. They can hardly say otherwise; to even hint that a nuclear Iran is acceptable would undermine the efforts aimed at preventing that outcome. But I tend to think they mean it.</p>

                            <p>However, there are serious, thoughtful people who are willing to contemplate a nuclear Iran, kept in check by the time-tested assurance of retaliatory destruction. If the U.S. arsenal deterred the Soviet Union for decades of cold war and now keeps North Korea's nukes in their silos, if India and Pakistan have kept each other in a nuclear stalemate, why would Iran not be similarly deterred by the certainty that using nuclear weapons would bring a hellish reprisal?</p>

                            <p>Anyone who has a glib answer to this problem isn't taking the subject seriously. Personally, I've tended to duck it, taking refuge in the hope that the tightening vise of international pressure - and a few cyberattacks - would make Iran relent and spare us the hard choice. But that could be wishful thinking. So I've spent some time reading and questioning, trying to report my way to an opinion.</p>

                            <p> Let's assume, for starters, that Iran's theocrats are determined to acquire nuclear weapons. Western analysts say there is no evidence yet that the supreme leader has made that decision. But if you ruled a country surrounded by unfriendly neighbors - Persians among the Arabs, Shiites among the Sunnis - a country with a grand sense of self-esteem, a tendency to paranoia and five nuclear powers nearby, wouldn't you want the security of your own nuclear arsenal?</p>

                            <p>Let's assume further that diplomacy, sanctions and computer viruses may not dissuade the regime from its nuclear ambitions. So far, these measures seem to have slowed the nuclear program and bought some time, but Iran's stockpiles of enriched fuel have grown in size and concentration despite everything a disapproving world has thrown at them so far. So, then what?</p>

                            <p>A pre-emptive bombing campaign against Iran's uranium factories would almost certainly require major U.S. participation to be effective, and would not be neat. Beyond the immediate casualties, it would carry grave costs: outraged Iranians rallying behind this regime that is now deservedly unpopular; Iran or its surrogates lashing out against American and Israeli targets in a long-term, low-intensity campaign of retaliation; a scorching hatred of America on the newly empowered Arab street, generating new recruits for Al Qaeda and its ilk; an untimely oil shock to a fragile world economy; an unraveling of the united front Obama has assembled to isolate Iran. All that, and a redoubled determination by Iran's leaders to do the one thing that would prevent a future attack: rebuild the nuclear assembly line, only this time faster and deeper underground. There is a pretty broad consensus that, short of a full-scale invasion and occupation of Iran, a preventive attack would not end the nuclear program, only postpone it for a few years.</p>

                            <p>Now imagine that Iran succeeds in making its way into the nuclear club.</p>

                            <p>Despite the incendiary rhetoric, it is hard to believe the aim of an Iranian nuclear program is the extermination of Israel. The regime in Iran is brutal, mendacious and meddlesome, and given to spraying gobbets of Hitleresque bile at the Jewish state. But Israel is a nuclear power, backed by a bigger nuclear power. Before an Iranian mushroom cloud had bloomed to its full height over Tel Aviv, a flock of reciprocal nukes would be on the way to incinerate Iran. Iran may encourage fanatic chumps to carry out suicide missions, but there is not the slightest reason to believe the mullahs themselves are suicidal.</p>

                            <p>The more common arguments against tolerating a nuclear Iran are these:</p>

                            <p>First, that possession of a nuclear shield would embolden Iran to step up its interference in the region, either directly or through surrogates like Hezbollah. This is probably true. But as James Dobbins, a former diplomat who heads security studies for the RAND Corporation, told me, the subversive menace of a nuclear Iran has to be weighed against the lethal rage of an Iran that had been the victim of an unprovoked attack.</p>

                            <p> A second worry is that a Persian Bomb would set off a regional nuclear arms race. This is probably an exaggerated fear. A nuclear program is not cheap or easy. In other parts of the world, the proliferation virus has not been as contagious as you might have feared. So the Saudis, who regard Iran as a viper state, might be tempted buy a bomb from Pakistan, which is not a pleasant thought. But Egypt (broke), Turkey (a NATO member) and the others have strong reasons not to join the race.</p>

                            <p>Most worrisome, I think, is the danger that a crisis between Israel and Iran would escalate out of control. Given the history of mistrust and the absence of communication, some war planner on one side or the other might guess that a nuclear attack was imminent, and decide to go first.</p>

                            <p>“You would have a very unstable deterrent environment between Israel and Iran, simply because these are two states that tend to view each other in existential terms," said Ray Takeyh, an Iranian-American Middle East scholar at the Council on Foreign Relations, who is not an advocate of containment. Against this fear, history suggests that nuclear weapons make even aggressive countries more cautious. Before their first nuclear tests, India and Pakistan fought three serious conventional wars. Since getting their nukes they have bristled at each other across a long, heavily armed border, but no dispute has risen to an outright war.</p>

                            <p>At the end of this theoretical exercise, we have two awful choices with unpredictable consequences. After immersing myself in the expert thinking on both sides, I think that, forced to choose, I would swallow hard and take the risks of a nuclear Iran over the gamble of a pre-emptive war. My view may be colored by a bit of post-Iraq syndrome.</p>

                            <p>What statesmen do when faced with bad options is create new ones. The third choice in this case is to negotiate a deal that lets Iran enrich uranium for civilian use (as it is entitled to do under the Nuclear Nonproliferation Treaty), that applies rigorous safeguards (because Iran cheats), that gradually relaxes sanctions and brings this wayward country into the community of more-or-less civilized nations. That, of course, won't happen before November. Any U.S. concession now would be decried by Republicans as an abandonment of Israel and a reward to a government that recently beat a democracy movement bloody. We can only hope that after the election we get some braver, more creative diplomacy, either from a liberated Obama or (hope springs eternal) a President Romney who has a Nixon-to-China moment. Because a frank look at the alternatives of (a) pre-emptive war and (b) a nuclear Iran should be enough to focus all of our intelligence and energy on (c) none of the above.</p>
                           </div> <!-- nuclear mullahs --> 


                         <div class="tab-pane fade" id="point_of_no_return">
                            <h4> The Point of No Return<h4> 
                            
                            <h6> For the Obama administration, the prospect of a nuclearized Iran is dismal to contemplate — it would create major new national-security challenges and crush the president's dream of ending nuclear proliferation. But the view from Jerusalem is still more dire: a nuclearized Iran represents, among other things, a threat to Israel's very existence. In the gap between Washington's and Jerusalem's views of Iran lies the question: who, if anyone, will stop Iran before it goes nuclear, and how? As Washington and Jerusalem study each other intensely, here's an inside look at the strategic calculations on both sides—and at how, if things remain on the current course, an Israeli air strike will unfold.<h6> 
                            
                            <h6> By Jeffrey Goldberg<h6> 

                            <p> IT IS POSSIBLE that at some point in the next 12 months, the imposition of devastating economic sanctions on the Islamic Republic of Iran will persuade its leaders to cease their pursuit of nuclear weapons. It is also possible that Iran's reform-minded Green Movement will somehow replace the mullah-led regime, or at least discover the means to temper the regime's ideological extremism. It is possible, as well, that "foiling operations" conducted by the intelligence agencies of Israel, the United States, Great Britain, and other Western powers—programs designed to subvert the Iranian nuclear effort through sabotage and, on occasion, the carefully engineered disappearances of nuclear scientists—will have hindered Iran's progress in some significant way. It is also possible that President Obama, who has said on more than a few occasions that he finds the prospect of a nuclear Iran "unacceptable," will order a military strike against the country's main weapons and uranium-enrichment facilities.</p>

                            <p>But none of these things—least of all the notion that Barack Obama, for whom initiating new wars in the Middle East is not a foreign-policy goal, will soon order the American military into action against Iran—seems, at this moment, terribly likely. What is more likely, then, is that one day next spring, the Israeli national-security adviser, Uzi Arad, and the Israeli defense minister, Ehud Barak, will simultaneously telephone their counterparts at the White House and the Pentagon, to inform them that their prime minister, Benjamin Netanyahu, has just ordered roughly one hundred F-15Es, F-16Is, F-16Cs, and other aircraft of the Israeli air force to fly east toward Iran—possibly by crossing Saudi Arabia, possibly by threading the border between Syria and Turkey, and possibly by traveling directly through Iraq's airspace, though it is crowded with American aircraft. (It's so crowded, in fact, that the United States Central Command, whose area of responsibility is the greater Middle East, has already asked the Pentagon what to do should Israeli aircraft invade its airspace. According to multiple sources, the answer came back: do not shoot them down.)</p>

                            <p>In these conversations, which will be fraught, the Israelis will tell their American counterparts that they are taking this drastic step because a nuclear Iran poses the gravest threat since Hitler to the physical survival of the Jewish people. The Israelis will also state that they believe they have a reasonable chance of delaying the Iranian nuclear program for at least three to five years. They will tell their American colleagues that Israel was left with no choice. They will not be asking for permission, because it will be too late to ask for permission.</p>

                            <p>When the Israelis begin to bomb the uranium-enrichment facility at Natanz, the formerly secret enrichment site at Qom, the nuclear-research center at Esfahan, and possibly even the Bushehr reactor, along with the other main sites of the Iranian nuclear program, a short while after they depart en masse from their bases across Israel—regardless of whether they succeed in destroying Iran's centrifuges and warhead and missile plants, or whether they fail miserably to even make a dent in Iran's nuclear program—they stand a good chance of changing the Middle East forever; of sparking lethal reprisals, and even a full-blown regional war that could lead to the deaths of thousands of Israelis and Iranians, and possibly Arabs and Americans as well; of creating a crisis for Barack Obama that will dwarf Afghanistan in significance and complexity; of rupturing relations between Jerusalem and Washington, which is Israel's only meaningful ally; of inadvertently solidifying the somewhat tenuous rule of the mullahs in Tehran; of causing the price of oil to spike to cataclysmic highs, launching the world economy into a period of turbulence not experienced since the autumn of 2008, or possibly since the oil shock of 1973; of placing communities across the Jewish diaspora in mortal danger, by making them targets of Iranian-sponsored terror attacks, as they have been in the past, in a limited though already lethal way; and of accelerating Israel's conversion from a once-admired refuge for a persecuted people into a leper among nations.</p>

                            <p>If a strike does succeed in crippling the Iranian nuclear program, however, Israel, in addition to possibly generating some combination of the various catastrophes outlined above, will have removed from its list of existential worries the immediate specter of nuclear-weaponized, theologically driven, eliminationist anti-Semitism; it may derive for itself the secret thanks (though the public condemnation) of the Middle East's moderate Arab regimes, all of which fear an Iranian bomb with an intensity that in some instances matches Israel's; and it will have succeeded in countering, in militant fashion, the spread of nuclear weapons in the Middle East, which is, not irrelevantly, a prime goal of the enthusiastic counter-proliferator who currently occupies the White House.</p>

                            <p>I AM NOT ENGAGING in a thought exercise, or a one-man war game, when I discuss the plausibility and potential consequences of an Israeli strike on Iran. Israel has twice before successfully attacked and destroyed an enemy's nuclear program. In 1981, Israeli warplanes bombed the Iraqi reactor at Osirak, halting—forever, as it turned out—Saddam Hussein's nuclear ambitions; and in 2007, Israeli planes destroyed a North Korean–built reactor in Syria. An attack on Iran, then, would be unprecedented only in scope and complexity.</p>

                            <p>I have been exploring the possibility that such a strike will eventually occur for more than seven years, since my first visit to Tehran, where I attempted to understand both the Iranian desire for nuclear weapons and the regime's theologically motivated desire to see the Jewish state purged from the Middle East, and especially since March of 2009, when I had an extended discussion about the Iranian nuclear program with Benjamin Netanyahu, hours before he was sworn in as Israel's prime minister. In the months since then, I have interviewed roughly 40 current and past Israeli decision makers about a military strike, as well as many American and Arab officials. In most of these interviews, I have asked a simple question: what is the percentage chance that Israel will attack the Iranian nuclear program in the near future? Not everyone would answer this question, but a consensus emerged that there is a better than 50 percent chance that Israel will launch a strike by next July. (Of course, it is in the Israeli interest to let it be known that the country is considering military action, if for no other reason than to concentrate the attention of the Obama administration. But I tested the consensus by speaking to multiple sources both in and out of government, and of different political parties. Citing the extraordinary sensitivity of the subject, most spoke only reluctantly, and on condition of anonymity. They were not part of some public-relations campaign.) The reasoning offered by Israeli decision makers was uncomplicated: Iran is, at most, one to three years away from having a breakout nuclear capability (often understood to be the capacity to assemble more than one missile-ready nuclear device within about three months of deciding to do so). The Iranian regime, by its own statements and actions, has made itself Israel's most zealous foe; and the most crucial component of Israeli national-security doctrine, a tenet that dates back to the 1960s, when Israel developed its own nuclear capability as a response to the Jewish experience during the Holocaust, is that no regional adversary should be allowed to achieve nuclear parity with the reborn and still-besieged Jewish state.</p>

                            <p>In our conversation before his swearing-in, Netanyahu would not frame the issue in terms of nuclear parity—the Israeli policy of amimut, or opacity, prohibits acknowledging the existence of the country's nuclear arsenal, which consists of more than 100 weapons, mainly two-stage thermonuclear devices, capable of being delivered by missile, fighter-bomber, or submarine (two of which are said by intelligence sources to be currently positioned in the Persian Gulf). Instead, he framed the Iranian program as a threat not only to Israel but to all of Western civilization.</p>

                            <p>"You don't want a messianic apocalyptic cult controlling atomic bombs," he said. "When the wide-eyed believer gets hold of the reins of power and the weapons of mass death, then the world should start worrying, and that's what is happening in Iran." Israel, Netanyahu told me, is worried about an entire complex of problems, not only that Iran, or one of its proxies, would destroy Tel Aviv; like most Israeli leaders, he believes that if Iran gains possession of a nuclear weapon, it will use its new leverage to buttress its terrorist proxies in their attempts to make life difficult and dangerous; and he fears that Israel's status as a haven for Jews would be forever undermined, and with it, the entire raison d'être of the 100-year-old Zionist experiment.</p>

                            <p>IN OUR CONVERSATION, Netanyahu refused to discuss his timetable for action, or even whether he was considering military preemption of the Iranian nuclear program. But others familiar with his thinking helped me understand his worldview. Netanyahu's belief is that Iran is not Israel's problem alone; it is the world's problem, and the world, led by the United States, is duty-bound to grapple with it. But Netanyahu does not place great faith in sanctions—not the relatively weak sanctions against Iran recently passed by the United Nations Security Council, nor the more rigorous ones being put in place by the U.S. and its European allies. Those close to him say that Netanyahu understands, however, that President Obama, with whom he has had a difficult and intermittently frigid—though lately thawing—relationship, believes that stringent sanctions, combined with various enticements to engage with the West, might still provide Iran with what one American administration official described to me as "a dignified off-ramp for Tehran to take."</p>

                            <p>But, based on my conversations with Israeli decision-makers, this period of forbearance, in which Netanyahu waits to see if the West's nonmilitary methods can stop Iran, will come to an end this December. Robert Gates, the American defense secretary, said in June at a meeting of NATO defense ministers that most intelligence estimates predict that Iran is one to three years away from building a nuclear weapon. "In Israel, we heard this as nine months from June—in other words, March of 2011," one Israeli policy maker told me. "If we assume that nothing changes in these estimates, this means that we will have to begin thinking about our next step beginning at the turn of the year."</p>

                            <p>The Netanyahu government is already intensifying its analytic efforts not just on Iran, but on a subject many Israelis have difficulty understanding: President Obama. The Israelis are struggling to answer what is for them the most pressing question: are there any circumstances under which President Obama would deploy force to stop Iran from going nuclear? Everything depends on the answer.</p>

                            <p>The Israelis argue that Iran demands the urgent attention of the entire international community, and in particular the United States, with its unparalleled ability to project military force. This is the position of many moderate Arab leaders as well. A few weeks ago, in uncommonly direct remarks, the ambassador of the United Arab Emirates to the United States, Yousef al-Otaiba, told me—in a public forum at the Aspen Ideas Festival—that his country would support a military strike on Iran's nuclear facilities. He also said that if America allowed Iran to cross the nuclear threshold, the small Arab countries of the Gulf would have no choice but to leave the American orbit and ally themselves with Iran, out of self-protection. "There are many countries in the region who, if they lack the assurance the U.S. is willing to confront Iran, they will start running for cover towards Iran," he said. "Small, rich, vulnerable countries in the region do not want to be the ones who stick their finger in the big bully's eye, if nobody's going to come to their support."</p>

                            <p>Several Arab leaders have suggested that America's standing in the Middle East depends on its willingness to confront Iran. They argue self-interestedly that an aerial attack on a handful of Iranian facilities would not be as complicated or as messy as, say, invading Iraq. "This is not a discussion about the invasion of Iran," one Arab foreign minister told me. "We are hoping for the pinpoint striking of several dangerous facilities. America could do this very easily."</p>

                            <p>The Israeli national-security adviser, Uzi Arad, once told me that the prime minister will sometimes, in the course of briefing foreign visitors on the importance of taking action against Iran's nuclear program, say jokingly: "Let me tell you a secret. The American military is bigger than Israel's."</p>

                            <p>Barack Obama has said any number of times that he would find a nuclear Iran "unacceptable." His most stalwart comments on the subject have been discounted by some Israeli officials because they were made during his campaign for the presidency, while visiting Sderot, the town in southern Israel that had been the frequent target of rocket attacks by Hamas. "The world must prevent Iran from obtaining a nuclear weapon," he said. "I will take no options off the table in dealing with this potential Iranian threat. And understand part of my reasoning here. A nuclear Iran would be a game-changing situation, not just in the Middle East, but around the world. Whatever remains of our nuclear nonproliferation framework, I think, would begin to disintegrate. You would have countries in the Middle East who would see the potential need to also obtain nuclear weapons."</p>

                            <p>But the Israelis are doubtful that a man who positioned himself as the antithesis of George W. Bush, author of invasions of both Afghanistan and Iraq, would launch a preemptive attack on a Muslim nation.</p>

                            <p> "We all watched his speech in Cairo," a senior Israeli official told me, referring to the June 2009 speech in which Obama attempted to reset relations with Muslims by stressing American cooperativeness and respect for Islam. "We don't believe that he is the sort of person who would launch a daring strike on Iran. We are afraid he would see a policy of containing a nuclear Iran rather than attacking it."
                            This official noted that even Bush balked at attacking Iran's nuclear facilities, and discouraged the Israelis from carrying out the attack on their own. (Bush would sometimes mock those aides and commentators who advocated an attack on Iran, even referring to the conservative columnists Charles Krauthammer and William Kristol as "the bomber boys," according to two people I spoke with who overheard this.)</p>

                            <p>"Bush was two years ago, but the Iranian program was the same and the intent was the same," the Israeli official told me. "So I don't personally expect Obama to be more Bush than Bush."</p>

                            <p> If the Israelis reach the firm conclusion that Obama will not, under any circumstances, launch a strike on Iran, then the countdown will begin for a unilateral Israeli attack. "If the choice is between allowing Iran to go nuclear, or trying for ourselves what Obama won't try, then we probably have to try," the official told me.</p>

                            <p>Which brings us to a second question, one having to do with the nature of the man considering military action: would Netanyahu, a prime minister with an acute understanding of the essential role America plays in securing the existence of Israel (Netanyahu is a graduate of both Cheltenham High School, outside Philadelphia, and MIT, and is the most Americanized prime minister in Israel's history, more so even than the Milwaukee-raised Golda Meir), actually take a chance on permanently alienating American affection in order to make a high-risk attempt at stopping Iran? If Iran retaliates against American troops in Iraq or Afghanistan, the consequences for Israel's relationship with America's military leadership could be catastrophic. (Of course, Netanyahu would be risking more than his relationship with the United States: a strike on Iran, Israeli intelligence officials believe, could provoke all-out retaliation by Iran's Lebanese subsidiary, Hezbollah, which now possesses, by most intelligence estimates, as many as 45,000 rockets—at least three times as many as it had in the summer of 2006, during the last round of fighting between the group and Israel.)</p>

                            <p>"The only reason Bibi [Netanyahu] would place Israel's relationship with America in total jeopardy is if he thinks that Iran represents a threat like the Shoah," an Israeli official who spends considerable time with the prime minister told me. "In World War II, the Jews had no power to stop Hitler from annihilating us. Six million were slaughtered. Today, 6 million Jews live in Israel, and someone is threatening them with annihilation. But now we have the power to stop them. Bibi knows that this is the choice."</p>

                            <p>Numerous Israeli commentators and analysts have pointed out to me that Netanyahu is not unique in his understanding of this challenge; several of the prime ministers who preceded him cast Iran's threat in similarly existential terms. Still, Netanyahu is different. "He has a deep sense of his role in Jewish history," Michael Oren, Israel's ambassador to the United States, told me.</p>

                            <p>To understand why Netanyahu possesses this deep sense—and why his understanding of Jewish history might lead him to attack Iran, even over Obama's objections—it is necessary to understand Ben-Zion Netanyahu, his 100-year-old father.</p>

                            <p>BEN-ZION NETANYAHU—his first name means "son of Zion"—is the world's foremost historian of the Spanish Inquisition and a onetime secretary to Vladimir Jabotinsky, the founder of the intractable, "revisionist" branch of Zionism. He is father to a tragic Israeli hero, Yonatan Netanyahu, who died while freeing the Jewish hostages at Entebbe in 1976; and also father to Benjamin, who strives for greatness in his father's eyes but has, on occasion, disappointed him, notably when he acquiesced, in his first term as prime minister in the late 1990s, to American pressure and withdrew Israeli forces from much of the West Bank city of Hebron, Judaism's second-holiest city. Benjamin Netanyahu is not known in most quarters for his pliability on matters concerning Palestinians, though he has been trying lately to meet at least some of Barack Obama's demands that he move the peace process forward.</p>

                            <p>"Always in the back of Bibi's mind is Ben-Zion," one of the prime minister's friends told me. "He worries that his father will think he is weak."</p>

                            <p>Ben-Zion Netanyahu's most important work, The Origins of the Inquisition in 15th-Century Spain, upended the scholarly consensus on the roots of that bleak chapter in Jewish history. He argued that Spanish hatred of Jews was spurred by the principle oflimpieza de sangre, or the purity of blood; it was proto-Nazi thought, in other words, not mere theology, that motivated the Inquisition. Ben-Zion also argued that the Inquisition corresponds to the axiom that anti-Semitic persecution is preceded, in all cases, by carefully scripted and lengthy dehumanization campaigns meant to ensure the efficient eventual elimination of Jews. To him, the lessons of Jewish history are plain and insistent.</p>

                            <p>Ben-Zion, by all accounts, was worshipped by his sons in their childhood, and today, the 60-year-old Benjamin, who has been known to act in charmless ways, conspicuously upholds the Fifth Commandment when discussing his father. At a party marking Ben-Zion's 100th birthday, held this past March at the Menachem Begin Heritage Center in Jerusalem, before an assembly that included the president of Israel, Shimon Peres, Benjamin credited his father with forecasting the Shoah and, in the early 1990s, predicting that "Muslim extremists would try to bring down the Twin Towers in New York." But he also told stories in a warmer and more personal vein, describing a loving father who, though a grim and forbidding figure to outsiders, enjoys cowboy movies and played soccer with his sons.</p>

                            <p>After a brief debate between Ben-Zion and another prominent academic about competing interpretations of the Inquisition—"It is an unusual 100th-birthday commemoration when a debate about the Inquisition breaks out," said Menachem Begin's son, Benny, who is a minister-without-portfolio in Netanyahu's cabinet—Ben-Zion rose to make valedictory remarks. His speech, unlike his son's, was succinct, devoid of sentiment, and strikingly unambiguous.</p>

                            <p>"Our party this evening compels me to speak of recent comments made about the continued existence of the nation of Israel and the new threats by its enemies depicting its upcoming destruction," Ben-Zion began. "From the Iranian side, we hear pledges that soon—in a matter of days, even—the Zionist movement will be put to an end and there will be no more Zionists in the world. One is supposed to conclude from this that the Jews of the Land of Israel will be annihilated, while the Jews of America, whose leaders refuse to pressure Iran, are being told in a hinted fashion that the annihilation of the Jews will not include them."</p>

                            <p>He went on, "The Jewish people are making their position clear and putting faith in their military power. The nation of Israel is showing the world today how a state should behave when it stands before an existential threat: by looking danger in the eye and calmly considering what should be done and what can be done. And to be ready to enter the fray at the moment there is a reasonable chance of success."</p>
                            
                            <p>Many people in Likud Party circles have told me that those who discount Ben-Zion's influence on his son do so at their peril. "This was the father giving his son history's marching orders," one of the attendees told me. "I watched Bibi while his father spoke. He was completely absorbed." (One of Netanyahu's Knesset allies told me, indelicately, though perhaps not inaccurately, that the chance for movement toward the creation of an independent Palestinian state will come only after Ben-Zion's death. "Bibi could not withdraw from more of Judea and Samaria"—the biblical names for the West Bank—"and still look into his father's eyes.")</p>

                            <p>On Iran, Benjamin Netanyahu frames the crisis in nearly the same world-historical terms as his father. "Iran has threatened to annihilate a state," Netanyahu told me. "In historical terms, this is an astounding thing. It's a monumental outrage that goes effectively unchallenged in the court of public opinion. Sure, there are perfunctory condemnations, but there's no j'accuse—there's no shock." He argued that a crucial lesson of history is that "bad things tend to get worse if they're not challenged early." He continued, "Iranian leaders talk about Israel's destruction or disappearance while simultaneously creating weapons to ensure its disappearance."</p>

                            <p>ONE OF THE MORE melancholic aspects of the confrontation between Iran and Israel is that Persian and Jewish civilizations have not forever been adversaries; one of the heroes of the Bible is the Persian king Cyrus, who restored the Jews to the land of Israel from their Babylonian captivity 2,500 years ago. (A few years after Harry Truman granted recognition to the reborn state of Israel in 1948, he declared, "I am Cyrus.")</p>

                            <p>Iran is the home of an ancient Jewish community—Jews have lived there since the Babylonian exile, a millennium before Muhammad's followers carried Islam to Persia. And in the modern era, Iran and Israel maintained close diplomatic ties before the overthrow of the shah in 1979; Israel's support of the shah obviously angered his enemies, the newly empowered mullahs in Tehran, but this is insufficient to explain the depth of official Iranian hatred of Israel and Jews; something else must explain the sentiment expressed by Mohsen Rezai, the former commander of Iran's Revolutionary Guard Corps, who said in 1991—14 years before the rise of Mahmoud Ahmadinejad, the Iranian politician most associated in the West with the regime's flamboyant anti-Semitism—"The day will come when, like Salman Rushdie, the Jews will not find a place to live anywhere in the world."</p>

                            <p>The answer might be found in a line of Shia Muslim thinking that views Jews as ritually contaminated, a view derived in part from the Koran's portrayal of Jews as treasonous foes of the Prophet Muhammad. As Robert Wistrich recounts in his new history of anti-Semitism, A Lethal Obsession, through the 17th and 18th centuries Shia clerics viewed Jews variously as "the leprosy of creation" and "the most unclean of the human race." I once asked Ali Asghar Soltanieh, a leading Iranian diplomat who is now Iran's ambassador to the International Atomic Energy Agency, why the leadership of Iran persistently described Israel not as a mere regional malefactor but as a kind of infectious disease. "Do you disagree?" he asked. "Do you not see that this is true?"</p>

                            <p>In a speech in June, Ahmadinejad, the Iranian president, explained Middle East history this way: "Sixty years ago, by means of an artificial and false pretext, and by fabricating information and inventing stories, they gathered the filthiest, most criminal people, who only appear to be human, from all corners of the world. They organized and armed them, and provided them with media and military backing. Thus, they occupied the Palestinian lands, and displaced the Palestinian people." The "invented story" is, of course, the Holocaust. Ahmadinejad's efforts to deny the historical truth of the Holocaust have the endorsement of high officialdom: the Iranian foreign minister, Manouchehr Mottaki, said in 2005, "The words of Mahmoud Ahmadinejad on the Holocaust and on Israel are not personal opinion, nor isolated statements, but they express the view of the government."</p>

                            <p>The Iranian leadership's own view of nuclear dangers is perhaps best exemplified by a comment made in 2001 by the former Iranian president Ali Akbar Hashemi-Rafsanjani, who entertained the idea that Israel's demise could be brought about in a relatively pain-free manner for the Muslim world. "The use of an atomic bomb against Israel would destroy Israel completely while [a nuclear attack] against the Islamic countries would only cause damages," Rafsanjani said.</p>

                            <p>It is this line of thinking, which suggests that rational deterrence theory, or the threat of mutual assured destruction, might not apply in the case of Iran, that has the Israeli government on a knife's edge. And this is not a worry that is confined to Israel's right. Even the left-wing Meretz Party, which is harsh in its condemnation of Netanyahu's policies toward the Palestinians, considers Iran's nuclear program to be an existential threat.</p>

                            <p>Israeli policy makers do not necessarily believe that Iran, should it acquire a nuclear device, would immediately launch it by missile at Tel Aviv. "On the one hand, they would like to see the Jews wiped out," one Israeli defense official told me. "On the other hand, they know that Israel has unlimited reprisal capability"—this is an Israeli euphemism for the country's second-strike nuclear arsenal—"and despite what Rafsanjani and others say, we think they know that they are putting Persian civilization at risk."</p>

                            <p>The challenges posed by a nuclear Iran are more subtle than a direct attack, Netanyahu told me. "Several bad results would emanate from this single development. First, Iran's militant proxies would be able to fire rockets and engage in other terror activities while enjoying a nuclear umbrella. This raises the stakes of any confrontation that they'd force on Israel. Instead of being a local event, however painful, it becomes a global one. Second, this development would embolden Islamic militants far and wide, on many continents, who would believe that this is a providential sign, that this fanaticism is on the ultimate road to triumph.</p>

                            <p>"You'd create a great sea change in the balance of power in our area," he went on. An Iran with nuclear weapons would also attempt to persuade Arab countries to avoid making peace with Israel, and it would spark a regional nuclear-arms race. "The Middle East is incendiary enough, but with a nuclear-arms race, it will become a tinderbox," he said.</p>

                            <p>Other Israeli leaders believe that the mere threat of a nuclear attack by Iran—combined with the chronic menacing of Israel's cities by the rocket forces of Hamas and Hezbollah—will progressively undermine the country's ability to retain its most creative and productive citizens. Ehud Barak, the defense minister, told me that this is his great fear for Israel's future.</p>

                            <p>"The real threat to Zionism is the dilution of quality," he said. "Jews know that they can land on their feet in any corner of the world. The real test for us is to make Israel such an attractive place, such a cutting-edge place in human society, education, culture, science, quality of life, that even American Jewish young people want to come here." This vision is threatened by Iran and its proxies, Barak said. "Our young people can consciously decide to go other places," if they dislike living under the threat of nuclear attack. "Our best youngsters could stay out of here by choice."</p>

                            <p>Patriotism in Israel runs very high, according to numerous polls, and it seemed unlikely to me that mere fear of Iran could drive Israel's Jews to seek shelter elsewhere. But one leading proponent of an Israeli attack on Iran's nuclear facilities, Ephraim Sneh, a former general and former deputy defense minister, is convinced that if Iran crossed the nuclear threshold, the very idea of Israel would be endangered. "These people are good citizens, and brave citizens, but the dynamics of life are such that if someone has a scholarship for two years at an American university and the university offers him a third year, the parents will say, 'Go ahead, remain there,'" Sneh told me when I met with him in his office outside of Tel Aviv not long ago. "If someone finishes a Ph.D. and they are offered a job in America, they might stay there. It will not be that people are running to the airport, but slowly, slowly, the decision-making on the family level will be in favor of staying abroad. The bottom line is that we would have an accelerated brain drain. And an Israel that is not based on entrepreneurship, that is not based on excellence, will not be the Israel of today."</p>

                            <p>Most critically, Sneh said, if Israel is no longer understood by its 6 million Jewish citizens, and by the roughly 7 million Jews who live outside of Israel, to be a "natural safe haven," then its raison d'être will have been subverted. He directed my attention to a framed photograph on his wall of three Israeli air force F-15s flying over Auschwitz, in Poland. The Israelis had been invited in 2003 by the Polish air force to make this highly symbolic flight. The photograph was not new to me; I had seen it before on a dozen office walls in the Israeli Defense Ministry in Tel Aviv. "You see those planes?" Sneh asked me. "That's the picture I look at all the time. When someone says that they will wipe out the Jews, we have to deny him the tools. The problem with the photograph is that we were too late."</p>

                            <p>To understand why Israelis of different political dispositions see Iran as quite possibly the most crucial challenge they have faced in their 62-year history, one must keep in mind the near-sanctity, in the public's mind, of Israel's nuclear monopoly. The Israeli national narrative, in shorthand, begins with shoah, which is Hebrew for "calamity," and ends with tkumah, "rebirth." Israel's nuclear arsenal symbolizes national rebirth, and something else as well: that Jews emerged from World War II having learned at least one lesson, about the price of powerlessness.</p>

                            <p>In his new book, The Worst-Kept Secret: Israel's Bargain With the Bomb, Avner Cohen, the preeminent historian of Israel's nuclear program, writes that David Ben-Gurion, Israel's first prime minister, was nearly obsessed with developing nuclear weapons as the only guarantor against further slaughter. "What Einstein, Oppenheimer, and Teller, the three of them are Jews, made for the United States, could also be done by scientists in Israel, for their own people," Ben-Gurion declared. Cohen argues that the umbrella created by Israel's nuclear monopoly has allowed the Jewish state to recover from the wounds of the Holocaust.</p>

                            <p>But those wounds do not heal, Sneh says. "The Shoah is not some sort of psychological complex. It is an historic lesson. My grandmother and my grandfather were from Poland. My father fought for the Polish army as an officer and escaped in 1940. My grandparents stayed, and they were killed by the Polish farmer who was supposed to give them shelter, for a lot of money. That's why I don't trust the goyim. One time is enough. I don't put my life in the hands of goyim."</p>

                            <p>ONE MONDAY EVENING in early summer, I sat in the office of the decidedly non-goyishe Rahm Emanuel, the White House chief of staff, and listened to several National Security Council officials he had gathered at his conference table explain—in so many words—why the Jewish state should trust the non-Jewish president of the United States to stop Iran from crossing the nuclear threshold.</p>

                            <p>"The expression 'All options are on the table' means that all options are on the table," Emanuel told me before the meeting, in a tone meant to suggest both resolve and irritation at those who believe the president lacks such resolve. The group interview he had arranged was a kind of rolling seminar on the challenges Iran poses; half a dozen officials made variations of the same argument: that President Obama spends more time talking with foreign leaders on Iran than on any other subject.</p>

                            <p>One of those at the table, Ben Rhodes, a deputy national-security adviser who served as the lead author of the recent "National Security Strategy for the United States" as well as of the president's conciliatory Cairo speech, suggested that Iran's nuclear program was a clear threat to American security, and that the Obama administration responds to national-security threats in the manner of other administrations. "We are coordinating a multifaceted strategy to increase pressure on Iran, but that doesn't mean we've removed any option from the table," Rhodes said. "This president has shown again and again that when he believes it is necessary to use force to protect American national-security interests, he has done so. We're not going to address hypotheticals about when and if we would use military force, but I think we've made it clear that we aren't removing the option of force from any situation in which our national security is affected."</p>

                            <p>There was an intermittently prickly quality to this meeting, and not only because it was hosted by Emanuel, whose default state is exasperation. For more than a year, these White House officials have parried the charge that their president is unwilling to face the potential consequences of a nuclear Iran, and they are frustrated by what they believe to be a caricature of his position. (A former Bush administration official told me that his president faced the opposite problem: Bush, bogged down by two wars and believing that Iran wasn't that close to crossing the nuclear threshold, opposed the use of force against Iran's program, and made his view clear, "but no one believed him.")</p>

                            <p>At one point, I put forward the idea that for abundantly obvious reasons, few people would believe Barack Obama would open up a third front in the greater Middle East. One of the officials responded heatedly, "What have we done that would allow you to reach the conclusion that we think that a nuclear Iran would represent a tolerable situation?"</p>

                            <p>It is undeniably true, however, that the administration has appeared on occasion less than stalwart on the issue. The French president, Nicolas Sarkozy, has criticized Obama as a purveyor of baseless hope. At the UN Security Council last September, Sarkozy said, "I support the extended hand of the Americans, but what good have proposals for dialogue brought the international community? More uranium enrichment and declarations by the leaders of Iran to wipe a UN member state off the map," he said, referring to Israel.</p>

                            <p>Obama administration officials, particularly in the Pentagon, have several times signaled unhappiness at the possibility of military preemption. In April, the undersecretary of defense for policy, Michele Flournoy, told reporters that military force against Iran was "off the table in the near term." She later backtracked, but Admiral Michael Mullen, the chairman of the Joint Chiefs of Staff, has also criticized the idea of attacking Iran. "Iran getting a nuclear weapon would be incredibly destabilizing. Attacking them would also create the same kind of outcome," he said in April. "In an area that's so unstable right now, we just don't need more of that."</p>

                            <p>The gathering in Emanuel's office was meant to communicate a number of clear messages to me, including one that was more militant than that delivered by Admiral Mullen: President Obama has by no means ruled out counterproliferation by force. The meeting was also meant to communicate that Obama's outreach to the Iranians was motivated not by naïveté, but by a desire to test Tehran's intentions in a deliberate fashion; that the president understands that an Iranian bomb would spur a regional arms race that could destroy his antiproliferation program; and that American and Israeli assessments of Iran's nuclear program are synchronized in ways they were not before. One official at the table, Gary Samore, the National Security Council official who oversees the administration's counterproliferation agenda, told me that the Israelis agree with American assessments that Iran's uranium-enrichment program is plagued with problems.</p>

                            <p>"The most essential measure of nuclear-weapons capability is how quickly they can build weapons-grade material, and from that standpoint we can measure, based on the IAEA reports, that the Iranians are not doing well," Samore said. "The particular centrifuge machines they're running are based on an inferior technology. They are running into some technical difficulties, partly because of the work we've done to deny them access to foreign components. When they make the parts themselves, they are making parts that don't have quality control." (When I mentioned this comment to a senior Israeli official, he said, "We agree with this American assessment, but we also agree with Secretary Gates that Iran is one year away from crossing the nuclear threshold.")</p>

                            <p>Dennis Ross, the former Middle East peace negotiator who is currently a senior National Security Council official, said during the meeting that he believes the Israelis now understand that American-instigated measures have slowed Iran's progress, and that the administration is working to convince the Israelis—and other parties in the region—that the sanctions strategy "has a chance of working."
                            "The president has said he hasn't taken any options off the table, but let's take a look at why we think this strategy could work," he said. "We have interesting data points over the past year, about Iran trying to deflect pressure when they thought that pressure was coming, which suggests that their ability to calculate costs and benefits is quite real. Last June, when they hadn't responded to our bilateral outreach, the president said that we would take stock by September. Two weeks before the G-20"—a meeting of the leaders of the world's 20 largest economies—"the Iranians said they would talk, after having resisted talking until that point. They didn't do it because suddenly they saw the light; they did it because pressure was coming. They're able to think about what matters to them."</p>

                            <p>Ross went on to argue that the sanctions Iran now faces may affect the regime's thinking. "The sanctions are going to cut across the board. They are taking place in the context of Iranian mismanagement—the Iranians are going to have to cut [food and fuel] subsidies; they already have public alienation; they have division in the elites, and between the elites and the rest of the country. They are looking at the costs of trying to maintain control over a disaffected public. They wanted to head off sanctions because they knew that sanctions would be a problem. There is real potential here to affect their calculus. We're pursuing a path right now that has some potential. It doesn't mean you don't think about everything else, but we're on a path."</p>

                            <p>One question no administration official seems eager to answer is this: what will the United States do if sanctions fail? Several Arab officials complained to me that the Obama administration has not communicated its intentions to them, even generally. No Arab officials I spoke with appeared to believe that the administration understands the regional ambitions of their Persian adversary. One Arab foreign minister told me that he believes Iran is taking advantage of Obama's "reasonableness."</p>

                            <p> "Obama's voters like it when the administration shows that it doesn't want to fight Iran, but this is not a domestic political issue," the foreign minister said. "Iran will continue on this reckless path, unless the administration starts to speak unreasonably. The best way to avoid striking Iran is to make Iran think that the U.S. is about to strike Iran. We have to know the president's intentions on this matter. We are his allies." (According to two administration sources, this issue caused tension between President Obama and his recently dismissed director of national intelligence, Admiral Dennis Blair. According to these sources, Blair, who was said to put great emphasis on the Iranian threat, told the president that America's Arab allies needed more reassurance. Obama reportedly did not appreciate the advice.)</p>

                            <p>In Israel, of course, officials expend enormous amounts of energy to understand President Obama, despite the assurances they have received from Emanuel, Ross, and others. Delegations from Netanyahu's bureau, from the defense and foreign ministries, and from the Israeli intelligence community have been arriving in Washington lately with great regularity. "We pack our thermometers and go to Washington and take everyone's temperature," one Israeli official told me.</p>

                            <p>The increased tempo of these visits is only one sign of deepening contacts between Israel and America, as Iran moves closer to nuclear breakout: the chief of staff of the Israeli army, Lieutenant General Gabi Ashkenazi, is said to speak now with his American counterpart, Admiral Mullen, regularly. Mullen recently made a stop in Israel that had one main purpose, according to an Israeli source: "to make sure we didn't do anything in Iran before they thought we might do something in Iran."</p>

                            <p>Not long ago, the chief of Israeli military intelligence, Major General Amos Yadlin, paid a secret visit to Chicago to meet with Lester Crown, the billionaire whose family owns a significant portion of General Dynamics, the military contractor. Crown is one of Israel's most prominent backers in the American Jewish community, and was one of Barack Obama's earliest and most steadfast supporters. According to sources in America and Israel, General Yadlin asked Crown to communicate Israel's existential worries directly to President Obama. When I reached Crown by phone, he confirmed that he had met with Yadlin, but denied that the general traveled to Chicago to deliver this message. "Maybe he has a cousin in Chicago or something," Crown said. But he did say that Yadlin discussed with him the "Iranian clock"—the time remaining before Iran reached nuclear capability—and that he agreed with Yadlin that the United States must stop Iran before it goes nuclear. "I share with the Israelis the feeling that we certainly have the military capability and that we have to have the will to use it. The rise of Iran is not in the best interest of the U.S.</p>

                            <p>"I support the president," Crown said. "But I wish [administration officials] were a little more outgoing in the way they have talked. I would feel more comfortable if I knew that they had the will to use military force, as a last resort. You cannot threaten someone as a bluff. There has to be a will to do it."</p>

                            <p>On my last visit to Israel, I was asked almost a dozen times by senior officials and retired generals if I could explain Barack Obama and his feelings about Israel. Several officials even asked if I considered Obama to be an anti-Semite. I answered this question by quoting Abner Mikva, the former congressman, federal judge, and mentor to Obama, who famously said in 2008, "I think when this is all over, people are going to say that Barack Obama is the first Jewish president." I explained that Obama has been saturated with the work of Jewish writers, legal scholars, and thinkers, and that a large number of his friends, supporters, and aides are Jewish. But philo-Semitism does not necessarily equal sympathy for Netanyahu's Likud Party—certainly not among American Jews, who are, like the president they voted for in overwhelming numbers, generally supportive of a two-state solution, and dubious about Jewish settlement of the West Bank.</p>

                            <p>When I made these points to one senior Israeli official, he said: "This is the problem. If he is a J Street Jew, we are in trouble." J Street is the liberal pro-Israel organization established to counter the influence of AIPAC and other groups. "We're worried that he thinks like the liberal American Jews who say, 'If we remove some settlements, then the extremist problem and the Iran problem go away.'"
                            Rahm Emanuel suggested that the administration is trying to thread a needle: providing "unshakeable" support for Israel; protecting it from the consequences of an Iranian nuclear bomb; but pushing it toward compromise with the Palestinians. Emanuel, in our meeting, disputed that Israel is incapable of moving forward on the peace process so long as Iran looms as an existential threat. And he drafted the past six Israeli prime ministers—including Netanyahu, who during his first term in the late 1990s, to his father's chagrin, compromised with the Palestinians—to buttress his case. "Rabin, Peres, Netanyahu, Barak, Sharon, Olmert—every one of them pursued some form of a negotiated settlement, which would have been in Israel's own strategic interest," he said. "There have been plenty of other threats while successive Israeli governments have pursued a peace process. There is no doubt that Iran is a major threat, but they didn't just flip the switch on [the nuclear program] a year ago."</p>

                            <p>Emanuel had one more message to deliver: for the most practical of reasons, Israel should consider carefully whether a military strike would be worth the trouble it would unleash. "I'm not sure that given the time line, whatever the time line is, that whatever they did, they wouldn't stop" the nuclear program, he said. "They would be postponing."</p>

                            <p>It was then that I realized that, on some subjects, the Israelis and Americans are still talking past each other. The Americans consider a temporary postponement of Iran's nuclear program to be of dubious value. The Israelis don't. "When Menachem Begin bombed Osirak [in Iraq], he had been told that his actions would set back the Iraqis one year," one cabinet minister told me. "He did it anyway."</p>

                            <p>IN MY CONVERSATIONS with former Israeli air-force generals and strategists, the prevalent tone was cautious. Many people I interviewed were ready, on condition of anonymity, to say why an attack on Iran's nuclear sites would be difficult for Israel. And some Israeli generals, like their American colleagues, questioned the very idea of an attack. "Our time would be better spent lobbying Barack Obama to do this, rather than trying this ourselves," one general told me. "We are very good at this kind of operation, but it is a big stretch for us. The Americans can do this with a minimum of difficulty, by comparison. This is too big for us."</p>

                            <p>Successive Israeli prime ministers have ordered their military tacticians to draw up plans for a strike on Iran, and the Israeli air force has, of course, complied. It is impossible to know for sure how the Israelis might carry out such an operation, but knowledgeable officials in both Washington and Tel Aviv shared certain assumptions with me.</p>

                            <p>The first is that Israel would get only one try. Israeli planes would fly low over Saudi Arabia, bomb their targets in Iran, and return to Israel by flying again over Saudi territory, possibly even landing in the Saudi desert for refueling—perhaps, if speculation rife in intelligence circles is to be believed, with secret Saudi cooperation. These planes would have to return home quickly, in part because Israeli intelligence believes that Iran would immediately order Hezbollah to fire rockets at Israeli cities, and Israeli air-force resources would be needed to hunt Hezbollah rocket teams.</p>

                            <p>When I visited Major General Gadi Eisenkot, the general in charge of Israel's Northern Command, at his headquarters near the Lebanese border, he told me that in the event of a unilateral Israeli strike on Iran, his mission would be to combat Hezbollah rocket forces. Eisenkot said that the 2006 war between Hezbollah and Israel, which began when Hezbollah fighters crossed the border and attacked an Israeli patrol, was seen by the group's Iranian sponsors as a strategic mistake. "The Iranians got angry at Hezbollah for jumping ahead like that," Eisenkot said. American and Israeli intelligence officials agree that the Iranians are now hoping to keep Hezbollah in reserve until Iran can cross the nuclear threshold.</p>

                            <p>Eisenkot contended that the 2006 war was a setback for Hezbollah. "Hezbollah suffered a lot during this war," he said. Sheikh Hassan Nasrallah, Hezbollah's leader, "lost a lot of his men. He knows he made a mistake. That is one reason we have had four years of quiet. What has changed in four years is that Hezbollah has increased its missile capability, but we have increased our capabilities as well." He concluded by saying, in reference to a potential Israeli strike on Iran, "Our readiness means that Israel has freedom of action."</p>

                            <p>Even if Israel's Northern Command successfully combated Hezbollah rocket attacks in the wake of an Israeli strike, political limitations would not allow Israel to make repeated sorties over Iran. "The Saudis can let us go once," one general told me. "They'll turn their radar off when we're on our way to Iran, and we'll come back fast. Our problem is not Iranian air defenses, because we have ways of neutralizing that. Our problem is that the Saudis will look very guilty in the eyes of the world if we keep flying over their territory."</p>

                            <p>America, too, would look complicit in an Israeli attack, even if it had not been forewarned. The assumption—often, but not always, correct—that Israel acts only with the approval of the United States is a feature of life in the Middle East, and it is one the Israelis say they are taking into account. I spoke with several Israeli officials who are grappling with this question, among others: what if American intelligence learns about Israeli intentions hours before the scheduled launch of an attack? "It is a nightmare for us," one of these officials told me. "What if President Obama calls up Bibi and says, 'We know what you're doing. Stop immediately.' Do we stop? We might have to. A decision has been made that we can't lie to the Americans about our plans. We don't want to inform them beforehand. This is for their sake and for ours. So what do we do? These are the hard questions." (Two officials suggested that Israel may go on pre-attack alert a number of times before actually striking: "After the fifth or sixth time, maybe no one would believe that we're really going," one official said.)</p>

                            <p>Another question Israeli planners struggle with: how will they know if their attacks have actually destroyed a significant number of centrifuges and other hard-to-replace parts of the clandestine Iranian program? Two strategists told me that Israel will have to dispatch commandos to finish the job, if necessary, and bring back proof of the destruction. The commandos—who, according to intelligence sources, may be launched from the autonomous Kurdish territory in northern Iraq—would be facing a treacherous challenge, but one military planner I spoke with said the army would have no choice but to send them.</p>

                            <p>"It is very important to be able to tell the Israeli people what we have achieved," he said. "Many Israelis think the Iranians are building Auschwitz. We have to let them know that we have destroyed Auschwitz, or we have to let them know that we tried and failed."</p>

                            <p>There are, of course, Israeli leaders who believe that attacking Iran is too risky. Gabi Ashkenazi, the Israeli army chief of staff, is said by numerous sources to doubt the usefulness of an attack, and other generals I spoke with worry that talk of an "existential threat" is itself a kind of existential threat to the Zionist project, which was meant to preclude such threats against the Jewish people. "We don't want politicians to put us in a bad position because of the word Shoah," one general said. "We don't want our neighbors to think that we are helpless against an Iran with a nuclear bomb, because Iran might have the bomb one day. There is no guarantee that Israel will do this, or that America will do this."</p>

                            <p>After staring at the photograph of the Israeli air-force flyover of Auschwitz more than a dozen different times in more than a dozen different offices, I came to see the contradiction at its core. If the Jewish physicists who created Israel's nuclear arsenal could somehow have ripped a hole in the space-time continuum and sent a squadron of fighters back to 1942, then the problem of Auschwitz would have been solved in 1942. In other words, the creation of a serious Jewish military capability—a nuclear bomb, say, or the Israeli air force—during World War II would have meant a quicker end to the Holocaust. It is fair to say, then, that the existence of the Israeli air force, and of Israel's nuclear arsenal, means axiomatically that the Iranian nuclear program is not the equivalent of Auschwitz.</p>

                            <p>I put this formula to Ephraim Sneh, the former general and staunch advocate of an Israeli attack. "We have created a strategic balance in our favor," he said, "but Iran may launch a ballistic missile with a nuclear bomb, and this F-15 in the picture cannot prevent that."</p>

                            <p>This is a devilish problem. And devilish problems have sometimes caused Israel to overreach.</p>

                            <p>Benjamin Netanyahu feels, for reasons of national security, that if sanctions fail, he will be forced to take action. But an Israeli attack on Iran's nuclear facilities, successful or not, may cause Iran to redouble its efforts—this time with a measure of international sympathy—to create a nuclear arsenal. And it could cause chaos for America in the Middle East. One of the few people I spoke with in Israel who seemed to be at least somewhat phlegmatic about Iran's nuclear threat was the country's president, Shimon Peres, the last member of Israel's founding generation still in government. Peres sees the Iranian nuclear program as potentially catastrophic, to be sure. But he advocates the imposition of "moral sanctions" followed by economic sanctions, and then the creation of "an envelope around Iran of anti-missile systems so the missiles of Iran will not be able to fly." When I asked if he believed in a military option, he said, "Why should I declare something like that?" He indicated he was uncomfortable with the idea of unilateral Israeli action and suggested that Israel can afford to recognize its limitations, because he believes, unlike many Israelis, that President Obama will, one way or another, counter the threat of Iran, not on behalf of Israel (though he said he believes Obama would come to Israel's defense if necessary), but because he understands that on the challenge of Iran, the interests of America and Israel (and the West, and Western-allied Arab states) naturally align.</p>

                            <p>Based on months of interviews, I have come to believe that the administration knows it is a near-certainty that Israel will act against Iran soon if nothing or no one else stops the nuclear program; and Obama knows—as his aides, and others in the State and Defense departments made clear to me—that a nuclear-armed Iran is a serious threat to the interests of the United States, which include his dream of a world without nuclear weapons. Earlier this year, I agreed with those, including many Israelis, Arabs—and Iranians—who believe there is no chance that Obama would ever resort to force to stop Iran; I still don't believe there is a great chance he will take military action in the near future—for one thing, the Pentagon is notably unenthusiastic about the idea. But Obama is clearly seized by the issue. And understanding that perhaps the best way to obviate a military strike on Iran is to make the threat of a strike by the Americans seem real, the Obama administration seems to be purposefully raising the stakes. A few weeks ago, Denis McDonough, the chief of staff of the National Security Council, told me, "What you see in Iran is the intersection of a number of leading priorities of the president, who sees a serious threat to the global nonproliferation regime, a threat of cascading nuclear activities in a volatile region, and a threat to a close friend of the United States, Israel. I think you see the several streams coming together, which accounts for why it is so important to us."</p>

                            <p>When I asked Peres what he thought of Netanyahu's effort to make Israel's case to the Obama administration, he responded, characteristically, with a parable, one that suggested his country should know its place, and that it was up to the American president, and only the American president, to decide in the end how best to safeguard the future of the West. The story was about his mentor, David Ben-Gurion.</p>

                            "Shortly after John F. Kennedy was elected president, Ben-Gurion met him at the Waldorf-Astoria" in New York, Peres told me. "After the meeting, Kennedy accompanied Ben-Gurion to the elevator and said, 'Mr. Prime Minister, I want to tell you, I was elected because of your people, so what can I do for you in return?' Ben-Gurion was insulted by the question. He said, 'What you can do is be a great president of the United States. You must understand that to have a great president of the United States is a great event.'"</p>

                            <p>Peres went on to explain what he saw as Israel's true interest. "We don't want to win over the president," he said. "We want the president to win." </p>
                        
                         </div> <!--point of no return --> 

                   </div> <!-- tab content --> 
                 </div> <!-- articles --> 


            </div> <!--span -->
          </div> <!--row --> 
         </div><!--/span-->
        </div><!--/row-->
      </div><!--/.fluid-container-->

    <!-- Le javascript
    ================================================== -->
    <!-- Placed at the end of the document so the pages load faster -->
    <script src="/static/lib/js/jquery.js"></script>
    <script src="/static/lib/js/underscore.js"></script>
    <script src="/static/lib/js/jquery.js"></script>
    <!-- script src="http://html5shim.googlecode.com/svn/trunk/html5.js"></script-->
    <script src="/static/lib/desktop/js/bootstrap.js"></script>
    <script src="/static/lib/js/mustache.js"></script>
    <script src="/static/js/util.js"></script>
    <script src="/static/js/ServerClient.js"></script>
    <script src="/static/js/LoginView.js"></script>
    <script src="/static/js/CommentShower.js"></script>
    <script src="/static/js/CommentSubmitter.js"></script>
    <script src="/static/js/App.js"></script>
   
    <script id="showerTemplate" type="text/template">
                    <h4>Comment ID: {{_id}}</h4>
                    <p>{{txt}}</p>
                    <p>User ID: {{u}}</p>
    </script>

    <script> 
      
      if($('#comment_shower').length < 0) {
        $('#push_button, #pull_button, #pass_button').addClass('disabled');
        $('#push_button, #pull_button, #pass_button').button('disable');
      };
    

    </script> 

    <script> 
             /* CARD FLIP
        /////////////////////////////////////////////////////////////////*/
        
       $(document).ready(function(){

        var articleheight = $(document).height() * .70;
        var showerheight = $(document).height() * .38;
        $('#articles').css('height', articleheight);
        $('#comment_shower').css('height', showerheight);

        
      });


    </script>







  </body>
</html><|MERGE_RESOLUTION|>--- conflicted
+++ resolved
@@ -272,13 +272,9 @@
                         </form>
                       </div>
                     </li>
-<<<<<<< HEAD
-
-=======
                     <li>
                         <button id="deregister_button" class="btn">Sign Out</button>
                     </li>
->>>>>>> 3a6bc150
               </ul>
             </div><!--/.nav-collapse -->
           </div>
