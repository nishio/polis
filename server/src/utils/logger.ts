--- conflicted
+++ resolved
@@ -1,16 +1,6 @@
 import { createLogger, format, transports } from "winston";
 import Config from "../config";
 
-<<<<<<< HEAD
-// Use the console transport in development, and the file transport in production,
-// unless the logTransport config is set.
-let transport = "console";
-if (Config.logTransport) {
-  transport = Config.logTransport;
-} else if (Config.nodeEnv === "production") {
-  transport = "file";
-}
-=======
 // See https://github.com/winstonjs/winston#logging-levels
 const logLevel = Config.logLevel || "info";
 const logToFile = Config.logToFile;
@@ -19,7 +9,6 @@
   format: format.combine(format.colorize(), format.simple()),
   level: logLevel,
 });
->>>>>>> 946fcfdc
 
 const logger = createLogger({
   level: logLevel,
@@ -42,30 +31,6 @@
     // - Write all logs with importance level of `error` or less to `error.log`
     // - Write all logs with importance level of `info` or less to `combined.log`
     //
-<<<<<<< HEAD
-    new transports.File({
-      filename: "./logs/error.log",
-      level: "error",
-    }),
-    new transports.File({
-      filename: "./logs/combined.log",
-    }),
-  ],
-  exceptionHandlers: [
-    new transports.File({ filename: "./logs/exceptions.log" }),
-  ],
-  rejectionHandlers: [
-    new transports.File({ filename: "./logs/rejections.log" }),
-  ],
-});
-
-if (transport === "console") {
-  logger.add(
-    new transports.Console({
-      format: format.combine(format.colorize(), format.simple()),
-    })
-  );
-=======
     transports: [
       new transports.File({
         filename: "./logs/error.log",
@@ -84,7 +49,6 @@
       new transports.File({ filename: "./logs/rejections.log" }),
     ],
   });
->>>>>>> 946fcfdc
 }
 
 export default logger;