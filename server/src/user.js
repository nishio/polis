--- conflicted
+++ resolved
@@ -127,15 +127,7 @@
   if (zid_optional && xid_optional) {
     xidInfoPromise = Conversation.getXidRecord(xid_optional, zid_optional);
   } else if (xid_optional && owner_uid_optional) {
-<<<<<<< HEAD
-    xidInfoPromise = Conversation.getXidRecordByXidOwnerId(
-      xid_optional,
-      owner_uid_optional,
-      zid_optional
-    );
-=======
     xidInfoPromise = getXidRecordByXidOwnerId(xid_optional, owner_uid_optional, zid_optional);
->>>>>>> 5ca42ed3
   }
 
   return Promise.all([
