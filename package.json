{
  "name": "polis",
  "version": "0.0.0",
  "description": "polis =====",
  "main": "app.js",
  "scripts": {
    "test": "echo \"Error: no test specified\" && exit 1"
  },
  "engines": {
    "node": "6.11.1",
    "npm": "3.3.8"
  },
  "repository": {
    "type": "git",
    "url": "git://github.com/pol-is/polisServer.git"
  },
  "author": "",
  "license": "",
  "dependencies": {
    "@google-cloud/translate": "^1.0.0",
    "@slack/client": "^3.5.3",
    "akismet": "0.0.11",
    "async": "0.1.22",
    "aws-sdk": "^2.78.0",
    "babel-eslint": "^6.0.4",
    "badwords": "0.0.3",
    "bcrypt": "0.8.6",
    "bluebird": "3.5.0",
    "boolean": "^0.1.3",
    "connect-timeout": "1.9.0",
    "eslint": "2.13.1",
    "express": "3.21.2",
    "fb": "1.0.2",
    "http-proxy": "0.10.4",
<<<<<<< HEAD
    "intercom-client": "^2.9.4",
    "intercom.io": "^1.5.0",
=======
    "intercom-client": "2.8.7",
    "intercom.io": "1.4.0",
>>>>>>> 87fc4abd
    "lru-cache": "3.0.0",
    "mailgun": "0.4.3",
    "mimelib": "0.2.19",
    "mongodb": "2.0.46",
    "oauth": "0.9.14",
    "optimist": "0.3.7",
    "optional": "^0.1.3",
    "p3p": "0.0.2",
    "pg": "6.1.6",
    "pg-connection-string": "0.1.3",
    "pg-native": "1.10.0",
    "pushover-notifications": "0.1.9",
    "replacestream": "4.0.0",
    "request": "^2.72.0",
    "request-promise": "^3.0.0",
    "response-time": "2.3.1",
    "simple-oauth2": "0.2.1",
    "sql": "0.34.0",
    "stripe": "~2.5.0",
    "underscore": "1.8.3",
    "valid-url": "1.0.9",
    "winston": "1.0.2"
  },
  "optionalDependencies": {
    "polisServerBrand": "git+https://github.com/colinmegill/polisServerBrand.git#master"
  }
}<|MERGE_RESOLUTION|>--- conflicted
+++ resolved
@@ -32,13 +32,8 @@
     "express": "3.21.2",
     "fb": "1.0.2",
     "http-proxy": "0.10.4",
-<<<<<<< HEAD
-    "intercom-client": "^2.9.4",
-    "intercom.io": "^1.5.0",
-=======
-    "intercom-client": "2.8.7",
+    "intercom-client": "2.9.4",
     "intercom.io": "1.4.0",
->>>>>>> 87fc4abd
     "lru-cache": "3.0.0",
     "mailgun": "0.4.3",
     "mimelib": "0.2.19",
