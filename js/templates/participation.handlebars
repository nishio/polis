--- conflicted
+++ resolved
@@ -134,17 +134,12 @@
     style="
     {{#ifNotXs}}margin-left: -30px; {{/ifNotXs}} {{! make flush with tab pane so we can draw the arrow pointint to the selected hull}}
     ">
-<<<<<<< HEAD
-    {{!-- <button class="Btn Btn-alt" style="position: absolute; right: 0px">SHOW LEGEND</button> --}}
-    <div id="visualization_div" class="vis_container"></div>
-=======
     <div id="visualization_parent_div">
       <div id="visualization_div" class="vis_container"></div>
       {{#ifNotXs}}
-      <a id="legendToggle">Show Legend</a>
+      <button id="legendToggle" class="Btn Btn-alt" style="position: absolute; right: 0px">SHOW LEGEND</button>
       {{/ifNotXs}}
     </div>
->>>>>>> 1f24afdf
   </span>
 
 
