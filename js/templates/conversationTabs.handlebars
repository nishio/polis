--- conflicted
+++ resolved
@@ -14,12 +14,8 @@
         class="HeadingD"
         style="{{#if smallTabs}}font-size:95%{{/if}}"
         data-toggle="tab">
-        {{#ifNotIE8}}<i class="fa fa-align-justify"></i>{{/ifNotIE8}} 
-<<<<<<< HEAD
-        READ &amp; REACT
-=======
-        {{#unless showGroupHeader}}Read &amp; React{{/unless}}
->>>>>>> e49dc754
+        {{#ifNotIE8}}<i class="fa fa-align-justify"></i>{{/ifNotIE8}}         
+        {{#unless showGroupHeader}}READ &amp; REACT{{/unless}}
       </a>
     </li>
     <li
@@ -32,11 +28,7 @@
         style="{{#if smallTabs}}font-size:95%{{/if}}"
         data-toggle="tab">
         {{#ifNotIE8}}<i class="fa fa-pencil"></i>{{/ifNotIE8}}
-<<<<<<< HEAD
-        WRITE
-=======
-        {{#unless showGroupHeader}}Write{{/unless}}
->>>>>>> e49dc754
+        {{#unless showGroupHeader}}WRITE{{/unless}}
       </a>
     </li>
     <li
@@ -45,17 +37,11 @@
       <a
         href="#analyze"
         id="analyzeTab"
-<<<<<<< HEAD
         class="HeadingD"
-        style="{{#if smallTabs}}font-size:95%{{/if}}"
-        data-toggle="tab">
-        {{#ifNotIE8}}<i class="fa fa-coffee"></i>{{/ifNotIE8}}
-        ANALYZE
-=======
         style="{{#if smallTabs}}font-size:95%;{{/if}} {{#ifXs}}display:none;{{/ifXs}}"
         data-toggle="tab">
         {{#ifNotIE8}}<i class="fa fa-coffee"></i>{{/ifNotIE8}}
-        {{#unless showGroupHeader}}Analyze{{/unless}}
+        {{#unless showGroupHeader}}ANALYZE{{/unless}}
       </a>
     </li>
     <li
@@ -67,7 +53,6 @@
         style="{{#if smallTabs}}font-size:95%;{{/if}} display:none;"
         data-toggle="tab">
       {{! Group (nothing to show) }}
->>>>>>> e49dc754
       </a>
     </li>
   </ul>
