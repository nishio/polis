var eb = require("../eventBus");
var owl = require("owl");
var display = require("../util/display");
var Raphael = require("raphael");

// TODO are we using force Layout or not? not really. so it may be worth cleaning up to simplify.
// Use a css animation to transition the position

var VisView = function(params){

var el_selector = params.el;
var el_queryResultSelector = params.el_queryResultSelector;
var el_raphaelSelector = params.el_raphaelSelector;
var getCommentsForGroup = params.getCommentsForGroup;
var getReactionsToComment = params.getReactionsToComment;
var computeXySpans = params.computeXySpans;
var getPidToBidMapping = params.getPidToBidMapping;
var isIE8 = params.isIE8;

// var getPid = params.getPid;

function getBid(d) {
    return d.bid;
}

var groupTag = "g";

var onSelfAppearsCallbacks = $.Callbacks();
var selfHasAppeared = false;

// The h and w values should be locked at a 1:2 ratio of h to w
var h;
var w;
var nodes = [];
var clusters = [];
var hulls = [];
var centroids = [];
var visualization;
var main_layer;
var overlay_layer;
//var g; // top level svg group within the vis that gets translated/scaled on zoom
var force;
var queryResults;
var d3Hulls;
var d3HullShadows;

var selectedCluster = -1;
var selectedBids = [];
var selectedTid = -1;

var eps = 0.000000001;
var SELECT_GLOBAL_CONSENSUS_WHEN_NO_HULL_SELECTED = false;

var bidToGid = {};
var bidToBucket = {};

var SELF_DOT_SHOW_INITIALLY = true;
var selfDotTooltipShow = !SELF_DOT_SHOW_INITIALLY;
var SELF_DOT_HINT_HIDE_AFTER_DELAY = 10*1000;
var selfDotHintText = "This is you";


// if (isIE8) {
//     $(el_selector).html(
//         "<div class='visualization' style='width:100%;height:100%;'><center>" +
//         "Apologies, the visualization is not available on IE 8.</br>" +
//         "Get the full experience on IE 10+, Chrome, Firefox, or on your iOS / Android browser.</br>" +
//         "</center></div>");
//     return {
//         upsertNode: function() {},
//         emphasizeParticipants: function() {}
//     };
// }

// Tunables

var minNodeRadiusScaleForGivenVisWidth = d3.scale.linear().range([2, 4]).domain([350, 800]).clamp(true);
var maxNodeRadiusScaleForGivenVisWidth = d3.scale.linear().range([10, 20]).domain([350, 800]).clamp(true);
var chargeForGivenVisWidth = d3.scale.linear().range([-1, -10]).domain([350, 800]).clamp(true);
var strokeWidthGivenVisWidth = d3.scale.linear().range([0.2, 1.0]).domain([350, 800]).clamp(true);
var hullStrokeWidthGivenVisWidth = d3.scale.linear().range([6, 16]).domain([350, 800]).clamp(true);

var colorPull = "#2ecc71"; // EMERALD
var colorPush = "#e74c3c"; // ALIZARIN
var colorPass = "#BDC3C7"; // SILVER
var colorSelf = "#0CF"; // blue - like the 'you are here' in mapping software
var colorNoVote = colorPass;
// var colorSelfOutline = d3.rgb(colorSelf).darker().toString();
// var colorPullOutline = d3.rgb(colorPull).darker().toString();
// var colorPushOutline = d3.rgb(colorPush).darker().toString();


// Cached results of tunalbes - set during init
var strokeWidth;
// Since initialize is called on resize, clear the old vis before setting up the new one.
$(el_selector).html("");

/* d3-tip === d3 tooltips... [[$ bower install --save d3-tip]] api docs avail at https://github.com/Caged/d3-tip */
var tip = null;
var SHOW_TIP = false;
var tipPreviousTarget = null; // Sorry God!
if (SHOW_TIP && !isIE8) {
    $("#ptpt-tip").remove();
    tip = d3.tip().attr("id", "ptpt-tip").attr("stroke", "rgb(52,73,94)").html(
        function(d) {
            d.getPeople().then(function(people) {
                // use the email address as the html
                var html = people.map(function(p) {
                    if (isSelf(d)) {
                        var hint = selfDotTooltipShow ? selfDotHintText : "";
                        return {
                            email: hint
                        };
                    }
                    return p;
                })
                .map(function(p) {
                    if (!p) {
                        console.warn("missing user info");
                        return "";
                    }
                    return p.email;
                }).join("<br/>");
                setTimeout(function() {
                    $("#tipContents").html(html);
                }, 10);
            });
            if (d === tipPreviousTarget) {
                var oldHtml = $("#tipContents").html();
                if (oldHtml) {
                    return oldHtml;
                }
            }
            tipPreviousTarget = d;
            return "<div id='tipContents'></div>";
        }
    );
}
function showTip() {
    if (tip) {
        tip.show.apply(tip, arguments);
    }
}
function hideTip() {
    if (tip) {
        tip.hide.apply(tip, arguments);
    }
}


var dimensions = {
    width: "100%",
    height: "100%"
};

// if (isIE8) {
//     // R2D3 seems to have trouble with percent values.
//     // Hard-coding pixel values for now.
//     dimensions = {
//         width: "500px",
//         height: "300px"
//     };
// }



var paper;
if (isIE8) {
    paper = new Raphael($(el_raphaelSelector)[0], dimensions.width, dimensions.height);
    paper.clear();
}

var MAX_BUCKETS = 60;
var rNodes = [];
var rBuckets = [];

function makeBucketParts(i) {
    var circleOuter = paper.circle(0,0,0);
    circleOuter.attr('fill', colorNoVote);
    circleOuter.attr('fill-opacity', 0.2);
    circleOuter.attr('stroke-width', 0);

    var circle  = paper.circle(0,0,0);
    circle.attr('fill', colorNoVote);
    circle.attr('stroke-width', 0);

    // colorSelf
    var up = paper.path();
    up.attr('fill', colorPull);
    up.attr('stroke-width', 0);

    var down = paper.path();
    down.attr('fill', colorPush);
    down.attr('stroke-width', 0);


        // .toFront();
    var set = paper.set();
    set.push(circle);
    set.push(circleOuter);
    set.push(up);
    set.push(down);
    var bucket = {
        radius: 0,
        x: 0,
        y: 0,
        circle: circle,
        circleOuter: circleOuter,
        up: up,
        down: down,
        transform: function(x, y) {
            this.x = x;
            this.y = y;
            this.set.transform("");
            this.set.transform("T" + x + "," + y);

            // this.circle.attr("cx", x);
            // this.circle.attr("cy", y);

            // this.circleOuter.attr("cx", x);
            // this.circleOuter.attr("cy", y);

        },
        scaleCircle: function(s) {
            this.circle.attr("r", this.radius * s);
        },
        setUps: function(ups) {
            var path = chooseUpArrowPath2(ups, 0, 0);
            var _transformed = Raphael.transformPath(path,
                'T0,0'); // TODO needed?
            this.up.animate({path: _transformed}, 0);
        },

        setDowns: function(downs) {
            var path = chooseDownArrowPath2(downs, 0, 0);
            var _transformed = Raphael.transformPath(path,
                'T0,0'); // TODO needed?
            this.down.animate({path: _transformed}, 0);
        },
        // arrowUp: arrowUp,
        // arrowUpOuter: arrowUpOuter,
        // arrowDown: arrowDown,
        // arrowDownOuter: arrowDownOuter,        
        set: set
    };

    return bucket;
}

if (isIE8) {
    for (var i = 0; i < MAX_BUCKETS; i++) {
        var bucket = makeBucketParts();
        rNodes.push(bucket);
    }
} else {

    $(el_selector)
      .append("<svg></svg>")
      ;
}

if (isIE8) {
    $(el_raphaelSelector).on("click", selectBackground);
    w = $(el_raphaelSelector).width();
    h = $(el_raphaelSelector).height();

} else {
    //create svg, appended to a div with the id #visualization_div, w and h values to be computed by jquery later
    //to connect viz to responsive layout if desired
    visualization = d3.select(el_selector).select("svg")
          .call( tip || function(){} ) /* initialize d3-tip */
          // .attr("width", "100%")
          // .attr("height", "100%")
          .attr(dimensions)
          // .attr("viewBox", "0 0 " + w + " " + h )
          .classed("visualization", true)
            .append(groupTag)
                // .call(d3.behavior.zoom().scaleExtent([1, 8]).on("zoom", zoom))
    ;
    $(el_selector).on("click", selectBackground);
    main_layer = visualization.append(groupTag);
    overlay_layer = visualization.append(groupTag);

    overlay_layer.append("polyline")
        .classed("helpArrow", true)
        .classed("helpArrowLine", true)
        .style("display", "none")
        ;
    w = $(el_selector).width();
    h = $(el_selector).height();
}




// function zoom() {
//   // TODO what is event?
//   visualization.attr("transform", "translate(" + d3.event.translate + ")scale(" + d3.event.scale + ")");
// }

window.vis = visualization; // TODO why? may prevent GC

strokeWidth = strokeWidthGivenVisWidth(w);
charge = chargeForGivenVisWidth(w);

queryResults = $(el_queryResultSelector).html("");

// } else {
    // queryResults = $(el_queryResultSelector).html("");

$(el_queryResultSelector).hide();

    //$(el_selector).prepend($($("#pca_vis_overlays_template").html()));

if (!isIE8) {
    force = d3.layout.force()
        .nodes(nodes)
        .links([])
        .friction(0.9) // more like viscosity [0,1], defaults to 0.9
        .gravity(0)
        .charge(charge) // slight overlap allowed
        .size([w, h]);
}

// function zoomToHull(d){

//     var b = bounds[d.hullId];
//     visualization.transition().duration(750)
//     //.attr("transform", "translate(" + d3.event.translate + ")scale(" + d3.event.scale + ")");
//     .attr("transform", "" + "scale(" + 0.95 / Math.max((b[1][0] - b[0][0]) / w, (b[1][1] - b[0][1]) / h) + ")" + "translate(" + -(b[1][0] + b[0][0]) / 2 + "," + -(b[1][1] + b[0][1]) / 2 + ")");
//     //visualization.attr("transform", "translate(10,10)scale(" + d3.event.scale + ")");
// }


// compute how somilar the membership vectors are between two clusters.
// similarity = (bothHave+1) / (longerArray.length + 1)
function clusterSimilarity(a, b) {

// clusters [[2,3,4],[1,5]]
    var longerLength = Math.max(a.length, b.length);
    var ai = 0;
    var bi = 0;
    var bothHave = 0;

    while (ai < a.length) {

        if (bi >= b.length) {
            break;
        }
        var aa = a[ai];
        var bb = b[bi];
        if (aa === bb) {
            bothHave += 1;
            ai += 1;
            bi += 1;
        }
        else if (aa > bb){
            bi += 1;
        }
        else if (bb > aa) {
            ai += 1;
        }
    }

    return (bothHave + 1) / (longerLength + 1);
}

console.log("expect: " + (3/5));
console.log(clusterSimilarity([2,3,4], [2,4,7,8]));


function argMax(f, args) {
    var max = -Infinity;
    var maxArg = null;
    _.each(args, function(arg) {
        var val = f(arg);
        if (val > max) {
            max = val;
            maxArg = arg;
        }
    });
    return maxArg;
}

function setClusterActive(clusterId) {
    selectedCluster = clusterId;

    // duplicated at 938457938475438975
    if (!isIE8) {
        main_layer.selectAll(".active").classed("active", false);
    }
    
    return $.Deferred().resolve([]);
}

function updateHullColors() {
   if (isIE8) {
       for (var i = 0; i < raphaelHulls.length; i++) {
            console.log('updateHullColors', selectedCluster, i);
            if (i === selectedCluster) {
              raphaelHulls[i]
                .attr('fill', hull_selected_color)
                .attr('stroke', hull_selected_color);
            } else {
              raphaelHulls[i]
                .attr('fill', hull_unselected_color)
                .attr('stroke', hull_unselected_color);
            }
        }
   } else {
        if (selectedCluster >= 0) {
            d3.select(d3Hulls[selectedCluster][0][0]).classed("active", true);
        }
   }
}


function onClusterClicked(d) {
    return handleOnClusterClicked(d.hullId);
}

function handleOnClusterClicked(hullId) {
    if (selectedCluster === hullId) {                 // if the cluster/hull just selected was already selected...
      return resetSelection();
    }

    $("#analyzeTab").tab("show");
    eb.trigger(eb.clusterClicked, hullId);

    resetSelectedComment();
    // unhoverAll();
    setClusterActive(hullId)
        .then(
            updateHulls,
            updateHulls);

    updateHullColors();

    //zoomToHull.call(this, d);
    if (d3 && d3.event) {
        if (d3.event.stopPropagation) {
            d3.event.stopPropagation();
        }
        if (d3.event.preventDefault) {
            d3.event.preventDefault(); // prevent flashing on iOS
        }
    }
}
var hull_unselected_color = '#f6f6f6';
var hull_selected_color   = '#ebf3ff';
var hull_shadow_color     = '#d4d4d4';
var hull_shadow_thickness = w > 550 ? 2 : 1;
var hull_stoke_width = hullStrokeWidthGivenVisWidth(w);
var hull_shadow_stroke_width = hull_stoke_width + hull_shadow_thickness;


function makeRaphaelHulls(color, strokeWidth, translateX, translateY) {
    return _.times(9, function(i) {
        var hull = paper.path()
            .attr('fill', color)
            .attr('stroke-width', strokeWidth)
            .attr('stroke-linejoin','round')
            .attr('stroke', color)
            .attr('stroke-linecap', 'round')
            .click(function(i) {
                return function(event) {
                    event.stopPropagation();
                    return onClusterClicked({
                        hullId: i
                    });
                };}(i))
            .toBack();

            // translate the shadow
            if (translateX || translateY) {
                hull.translate(translateX||0, translateY||0);
            }

            return hull;
        });    
}

function makeD3Hulls(hullClass, strokeWidth, translateX, translateY) {
    return _.times(9, function(i) {
        var hull = main_layer.append("path");
        hull.classed(hullClass, true)
            .on("click", onClusterClicked)  //selection-results:1 handle the click event
            // .style("stroke-width", strokeWidth)
            .attr("gid", i);

        if (translateX || translateY) {
            hull.attr("transform", "translate(1, 1)");
        }
        return hull;
    });
}

if (isIE8) {
    raphaelHulls = makeRaphaelHulls(hull_unselected_color, hull_stoke_width);
    raphaelHullsShadow = makeRaphaelHulls(hull_shadow_color, hull_shadow_stroke_width, 1, 1);    
} else {
    d3HullShadows = makeD3Hulls("hull_shadow", hull_shadow_stroke_width, 1, 1);    
    d3Hulls = makeD3Hulls("hull", hull_stoke_width);
}

function updateHulls() {
    bidToBucket = _.object(_.pluck(nodes, "bid"), nodes);
    hulls = clusters.map(function(cluster) {
        var top = Infinity;
        var bottom = -Infinity;
        var right = -Infinity;
        var left = Infinity;
        var temp = _.map(cluster, function(bid) {
            var bucket = bidToBucket[bid];
            if (!bucket) {
                return null;
            }
            var x = bucket.x;
            var y = bucket.y;
            return [x, y, bucket]; // [x,y] point with bucket tacked on for convenience. Ugly, sorry.
        });
        temp = _.filter(temp, function(xy) {
            // filter out nulls
            return !!xy;
        });

        return temp;
    });

    function makeHullShape(stuff) {
        return "M" + stuff.join("L") + "Z";
    }

    // hulls don't render when there's only one point
    // so make a nearby neighbor
    function makeDummyNeighbor(point) {
        return [
            point
        ];
    }

    function tesselatePoint(xyPair) {
        var x = xyPair[0];
        var y = xyPair[1];
        var r = chooseCircleRadiusOuter(xyPair[2]);
        var points = [];
        var theta = 0;
        var tau = 6.28318;
        var step = isIE8 ?
            0.7853 :  // pi/4  (less points since slow)
            0.261799; // pi/12 (more points)
        while (theta < tau) {
            points.push([x + r*Math.cos(theta), y + r*Math.sin(theta)]);
            theta += step;
        }
        return points;
    }

    function updateHull(i) {
        var dfd = new $.Deferred();
        setTimeout(function() {
            var hull = hulls[i];
            // if (hull.length == 1) {
            //     hull.push([
            //         hull[0][0] + 0.01,
            //         hull[0][1] + 0.01
            //         ]);
            // }
            // if (hull.length == 2) {
            //     hull.push([
            //         hull[0][0] + 0.01,
            //         hull[0][1] - 0.01 // NOTE subtracting so they're not inline
            //         ]);
            // }


            var hullPoints = d3.geom.hull(hull);
            var centroid = computeCentroid(hullPoints);
            centroids[i] = centroid;

            // tesselate to provide a matching hull roundness near large buckets.        
            var tessellatedPoints = [];
            for (var p = 0; p < hull.length; p++) {
                tessellatedPoints = tessellatedPoints.concat(tesselatePoint(hull[p]));
            }        


            // for (var pi = 0; pi < hullPoints.length; pi++) {
            //     var p = hullPoints[pi];
            //     // inset to prevent overlap caused by stroke width.
            //     var dist = strokeWidth/2 + 5;
            //     var inset = moveTowardsTarget(p[0], p[1], centroid.x, centroid.y, dist);
            //     p[0] = inset.x;
            //     p[1] = inset.y;
            // }

            // another pass through the hull generator, to remove interior tesselated points.
            var points = d3.geom.hull(tessellatedPoints);
            if (points.length) {

                points.hullId = i; // NOTE: d is an Array, but we're tacking on the hullId. TODO Does D3 have a better way of referring to the hulls by ID?
                var shape = makeHullShape(points);
                if (isIE8) {
                    points.unshift();
                    var _transformed = Raphael.transformPath(shape, 'T0,0');
                    raphaelHulls[i].animate({path: _transformed}, 0);
                    raphaelHullsShadow[i].animate({path: _transformed}, 0);
                } else {
                    d3Hulls[i].datum(points).attr("d", shape);
                    d3HullShadows[i].datum(points).attr("d", shape);
                }
            }
            dfd.resolve();
        }, 0);
        return dfd.promise();
    }

    updateHullPromises = _.map(_.range(hulls.length), updateHull);


    $.when.apply($, updateHullPromises).then(
        updateHullColors);
}

var hullFps = 20;
var updateHullsThrottled = _.throttle(updateHulls, 1000/hullFps);
if (force) {
force.on("tick", function(e) {
      // Push nodes toward their designated focus.
      var k = 0.1 * e.alpha;
      // if (k <= 0.004) { return; } // save some CPU (and save battery) may stop abruptly if this thresh is too high
      nodes.forEach(function(o) {
          //o.x = o.targetX;
          //o.y = o.targetY;
          if (!o.x) { o.x = w/2; }
          if (!o.y) { o.y = h/2; }  
          o.x += (o.targetX - o.x) * k;
          o.y += (o.targetY - o.y) * k;
      });


      if (isIE8) {
          for (var i = 0; i < nodes.length; i++) {
            var node = nodes[i];
            var bucket = rNodes[i];
            var x = node.x;
            var y = node.y;
            bucket.transform(x, y);
          }
      } else {
          main_layer.selectAll(".node")
            .attr("transform", chooseTransformForRoots);
      }


    updateHullsThrottled();
});
}

function shouldDisplayCircle(d) {
    // Hide the circle so we can show the up/down arrows
    if (selectedTid >= 0 &&
        !isSelf(d) // for now, always show circle - TODO fix up/down arrow for blue dot
        ) {
        return false;
    }
    return true;
}

function computeCentroid(points) {
    // http://en.wikipedia.org/wiki/Centroid#Centroid_of_polygon
    var x = 0;
    var y = 0;
    var area = 0;
    var end = points.length - 1;
    for (var i = 0; i < end; i++) {
        var xi = points[i][0];
        var yi = points[i][1];
        var xi1 = points[i+1][0];
        var yi1 = points[i+1][1];
        var foo = (xi*yi1 - xi1*yi);
        x += (xi + xi1) * foo;
        y += (yi + yi1) * foo;
        area += foo;
    }
    area /= 2;
    x /= (6*area);
    y /= (6*area);
    return {x: x, y: y};
}

function moveTowardsTarget(x, y, targetX, targetY, dist) {
    // TODO optimize by saving dx,dy,d from distance function
    var dx = targetX - x;
    var dy = targetY - y;
    var d = Math.sqrt(dx*dx + dy*dy);
    var unitX = dx/d;
    var unitY = dy/d;
    dist = Math.min(dist, d);  // prevent overshooting the target
    var newX = x + unitX*dist;
    var newY = y + unitY*dist;
    return {
        x: newX,
        y: newY,
        d: d // can be useful
    };
}

function chooseDisplayForCircle(d) {
    return shouldDisplayCircle(d) ? "inherit" : "none";
}

function shouldDisplayArrows(d) {
    // Hide the circle so we can show the up/down arrows
    if (selectedTid >= 0) {
        return true;
    }
    return false;
}

function chooseDisplayForArrows(d) {
    return shouldDisplayArrows(d) ? "inherit" : "none";
}

function chooseFill(d) {
    // if (selectedTid >= 0) {
    //     if (d.effects === -1) {  // pull
    //         return colorPull;
    //     } else if (d.effects === 1) { // push
    //         return colorPush;
    //     }
    // }

    if (isSelf(d)) {
        return colorSelf;
    } else {

        // var gid = bidToGid[d.bid];
        // if (gid === 0) {
        //     return "rgba(255,0,0,0.2)";
        // } else if (gid === 1) {
        //     return "rgba(0,255,0,0.2)";
        // } else if (gid === 2) {
        //     return "rgba(0,0,255,0.2)";
        // }
        // return "#0CF";

        return colorNoVote;
    }
}
function chooseStroke(d) {
    if (commentIsSelected()) {

    } else {
        if (isSelf(d)) {
            return colorSelfOutline;
        }
    }
}

function commentIsSelected() {
    return selectedTid >= 0;
}


function chooseTransformForRoots(d) {
    var insetPoint = getInsetTarget(d);
   return "translate(" + insetPoint.x + "," + insetPoint.y + ")";
}

var offsetFactor = 4.9;

function makeArrowPoints(scale, yOffset, shouldFlipY) {
    var left = -scale;
    var right =  scale;
    // equilateral triangle
    var bottom = yOffset;
    var top = Math.sqrt(3 * right * right);
    if (shouldFlipY) {
        top *= -1;
    }
    top += yOffset;
    var leftBottom = left + "," + bottom;
    var rightBottom = right + "," + bottom;
    var center = "0," + top;
    return leftBottom + " " + rightBottom + " " + center;
}

function chooseUpArrowPath(d) {
    if (!d.ups) { return; }
    var scale = bucketRadiusForCount(d.ups || 0);

    var scaleDowns = bucketRadiusForCount(d.downs || 0);

    var sum = scale + scaleDowns;
    var yOffset = scale - sum/2;

    return makeArrowPoints(scale, yOffset, true);
}

function chooseDownArrowPath(d) {
    if (!d.downs) { return; }
    var scale = bucketRadiusForCount(d.downs || 0);
    var scaleUps = bucketRadiusForCount(d.ups || 0);
    var sum = scale + scaleUps;
    var yOffset = scaleUps - sum/2;
    return makeArrowPoints(scale, yOffset, false);
}


function makeArrowPoints2(scale, shouldFlipY, originX, originY) {
    var left = -scale;
    var right = scale;
    // equilateral triangle
    var top = Math.sqrt(3 * right * right);
    if (shouldFlipY) {
        top *= -1;
    }
    top += originY;
    var bottom = originY;
    right += originX;
    left += originX;

    var f = function(x) {
        return Math.floor(x*10)/10;
    };

    var leftBottom = f(left) + " " + f(bottom);
    var rightBottom = f(right) + " " + f(bottom);
    var center = f(originX) + " " + f(top);
    var s =  "M " + leftBottom + " L " + rightBottom + " L " + center + " L " + leftBottom + " Z";
    return s;
}

function chooseUpArrowPath2(ups, originX, originY) {
    if (!ups) { return; }
    var scale = bucketRadiusForCount(ups || 0);
    return makeArrowPoints2(scale, true, originX, originY);
}

function chooseDownArrowPath2(downs, originX, originY) {
    if (!downs) { return; }    
    var scale = bucketRadiusForCount(downs || 0);
    return makeArrowPoints2(scale, false, originX, originY);
}




// TODO this should probably inset along the normal of the lines connecting to the point in the hull.
function getInsetTarget(d) {
    var gid = bidToGid[d.bid];
    var centroid = centroids[gid];
    if (!centroid) {
        return {x: d.x, y: d.y};
    }
    // var radius = chooseCircleRadiusOuter(d);
    // var inset = moveTowardsTarget(d.x, d.y, centroid.x, centroid.y, radius);
    // // TODO reduce inset as it approaches the target.
    // return inset;
    return {x: d.x, y: d.y}
}


function chooseCircleRadius(d) {
    return bucketRadiusForCount(d.count);
}
function chooseCircleRadiusOuter(d) {
    var r = chooseCircleRadius(d);
    if (isSelf(d)) {
        r *= 2;
    }
    return r;
}




function isSelf(d) {
    return !!d.containsSelf;
}

function hashCode(s){
    var hash = 0,
        i,
        character;
    if (s.length === 0) {
        return hash;
    }
    for (i = 0; i < s.length; i++) {
        character = s.charCodeAt(i);
        hash = ((hash<<5)-hash)+character;
        hash = hash & hash; // Convert to 32bit integer
    }
    return hash;
}

// var colorFromString = _.compose(d3.scale.category20(), function(s) {
//     return hashCode(s) % 20;
// });

function key(d) {
    return d.bid;
}

// clusters [[2,3,4],[1,5]]
function upsertNode(updatedNodes, newClusters) {
    console.log("upsert");
    //nodes.set(node.pid, node);


    // migrate an existing cluster selection to the new similar cluster
    // var readyToReselectComment = $.Deferred().resolve();
    // if (selectedCluster !== false) {

    //     var currentSelectedCluster = clusters[selectedCluster];

    //     var nearestCluster = argMax(
    //         _.partial(clusterSimilarity, currentSelectedCluster),
    //         newClusters);

    //     var nearestClusterId = newClusters.indexOf(nearestCluster);
    //     clusters = newClusters;
    //     readyToReselectComment = setClusterActive(nearestClusterId);
    // } else {
        clusters = newClusters;
    // }

    for (var c = 0; c < clusters.length; c++) {
        var cluster = clusters[c];
        for (var b = 0; b < cluster.length; b++) {
            bidToGid[cluster[b]] = c;
        }
    }
    
    // readyToReselectComment.done(function() {
    //     if (selectedTid >= 0) {
    //         selectComment(selectedTid);
    //     }
    // });


    function computeTarget(d) {
        //if (!isPersonNode(d)) {
            // If we decide to show the branching points, we could
            // compute their position as the average of their childrens
            // positions, and return that here.
            //return;
        //}

        d.x = d.targetX = scaleX(d.proj.x);
        d.y = d.targetY = scaleY(d.proj.y);
        return d;
    }

    // TODO don't throw this computation away
    var maxCount = 0;
    var biggestNode = null;
    for (var i = 0; i < updatedNodes.length; i++ ){
        var node = updatedNodes[i];
        var count = node.count;
        if (count > maxCount) {
            biggestNode = node;
            maxCount = count;
        }
    }
    var minRad = minNodeRadiusScaleForGivenVisWidth(w);
    var maxRad = maxNodeRadiusScaleForGivenVisWidth(w);
    bucketRadiusForCount = d3.scale.linear().range([minRad, maxRad]).domain([1, maxCount]).clamp(true);



  function createScales(updatedNodes) {
    var spans = computeXySpans(updatedNodes);
    var border = maxRad + strokeWidth + 15;
    return {
        x: d3.scale.linear().range([0 + border, w - border]).domain([spans.x.min - eps, spans.x.max + eps]),
        y: d3.scale.linear().range([0 + border, h - border]).domain([spans.y.min - eps, spans.y.max + eps])
    };
  }
    // TODO pass all nodes, not just updated nodes, to createScales.
    var scales = createScales(updatedNodes);
    var scaleX = scales.x;
    var scaleY = scales.y;

    var oldpositions = nodes.map( function(node) { return { x: node.x, y: node.y, bid: node.bid }; });

    function sortWithSelfOnTop(a, b) {
        if (isSelf(a)) {
            return 1;
        }
        if (isSelf(b)) {
            return -1;
        }
        return key(b) - key(a);
    }

    var bidToOldNode = _.indexBy(nodes, getBid);

    for (var i = 0; i < updatedNodes.length; i++) {
        var node = updatedNodes[i];
        var oldNode = bidToOldNode[node.bid];
        if (oldNode) {
            node.effects = oldNode.effects;
        }
    }

    nodes = updatedNodes.sort(sortWithSelfOnTop).map(computeTarget);
    console.log("number of people: " + nodes.length);

    oldpositions.forEach(function(oldNode) {
        var newNode = _.findWhere(nodes, {bid: oldNode.bid});
        if (!newNode) {
            console.error("not sure why a node would dissapear");
            return;
        }
        newNode.x = oldNode.x;
        newNode.y = oldNode.y;
    });


      if (isIE8) {
        // don't do force layout, do that stuff here once.
          nodes.forEach(function(o) {
              o.x = o.targetX;
              o.y = o.targetY;
          });
          for (var i = 0; i < nodes.length; i++) {
            var node = nodes[i];
            var bucket = rNodes[i];
            var x = node.x;
            var y = node.y;

            bucket.transform(x, y);
          }
          updateHulls();
      } else {
        force.nodes(nodes, key).start();        
      }






    // simplify debugging by looking at a single node
    //nodes = nodes.slice(0, 1);
    // check for unexpected changes in input
    if (window.temp !== undefined) {
        if (key(window.temp) !== key(nodes[0])) {
            console.log("changed key");
            console.dir(window.temp);
            console.dir(nodes[0]);
        }
        if (!_.isEqual(window.temp.proj, nodes[0].proj)) {
            console.log("changed projection");
            console.dir(window.temp);
            console.dir(nodes[0]);
        }
        window.temp = nodes[0];
    }

    function setupRaphaelNode(n) {
      // do each on a separate stack
      setTimeout(function() {
        var node = nodes[n];
        var bucket = rNodes[n];
        if (isSelf(node)) {
            bucket.circleOuter.attr("fill", "rgba(255,255,255,0)");
            bucket.circleOuter.attr("stroke", colorSelf);
            bucket.circleOuter.attr("stroke-width", 1);
            bucket.circleOuter.attr("opacity", 0.5);
            bucket.circleOuter.attr("r", bucket.radius * 2);
        } else {
            bucket.circleOuter.attr("fill", colorNoVote);
            bucket.circleOuter.attr("stroke", colorSelf);
            bucket.circleOuter.attr("stroke-width", 0);
            bucket.circleOuter.attr("opacity", "");
            bucket.circleOuter.attr("r", bucket.radius);
        }
      }, 10);
    }

  if (isIE8) {
      for (var n = 0; n < nodes.length; n++) {
        var node = nodes[n];
        var bucket = rNodes[n];
        if (isSelf(node)) {
            bucket.circle.attr("fill", colorSelf);
        } else {
            bucket.circle.attr("fill", colorNoVote);
        }
      }
      // postpone to speed up init
      setTimeout(function() {
          _.map(_.range(nodes.length), setupRaphaelNode);
      }, 1000);
  } else {

    // TODO use key to guarantee unique items

      var update = main_layer.selectAll(".ptpt")
          .data(nodes, key)
          .sort(sortWithSelfOnTop);

      var exit = update.exit();
      exit.remove();

      // ENTER
      var enter = update.enter();
      var g = enter
        .append(groupTag)
          .classed("ptpt", true)
          .classed("node", true)
          .on("click", onParticipantClicked)
          .on("mouseover", showTip)
          .on("mouseout", hideTip)
          // .call(force.drag)
      ;

      // OUTER TRANSLUCENT SHAPES
      var opacityOuter = 0.2;
      var upArrowEnter = g.append("polygon") 
        .classed("up", true)
        .classed("bktv", true)
        .style("fill", colorPull)
        .style("fill-opacity", opacityOuter)
        // .style("stroke", colorPullOutline)
        // .style("stroke-width", 1)
        ;
      var downArrowEnter = g.append("polygon")
        .classed("down", true)
        .classed("bktv", true)
        .style("fill", colorPush)
        .style("fill-opacity", opacityOuter)
        // .style("stroke", colorPushOutline)
        // .style("stroke-width", 1)
        ;
      var circleEnter = g.append("circle")
        .classed("circle", true)
        .classed("bktv", true)
        .attr("cx", 0)
        .attr("cy", 0)
        .style("opacity", opacityOuter)
        .style("fill", chooseFill)
        .filter(isSelf)
            .style("fill", "rgba(0,0,0,0)")
            .style("stroke", colorSelf)
            .style("stroke-width", 1)
            .style("opacity", 0.5)
        ;

      // INNER SCALE-CHANGING SHAPES
      var upArrowEnterInner = g.append("polygon")
        .classed("up", true)
        .classed("bktvi", true)
        .style("fill", colorPull)
        ;

      var downArrowEnterInner = g.append("polygon")
        .classed("down", true)
        .classed("bktvi", true)
        .style("fill", colorPush)
        ;

      var circleEnterInner = g.append("circle")
        .classed("circle", true)
        .classed("bktvi", true)
        .style("fill", chooseFill)
        ;

      var self = g.filter(isSelf);
      self.classed("selfDot", true);


      var r = chooseCircleRadius(biggestNode);
      var legendCirclesG = main_layer.selectAll(".legendCircle").data([biggestNode]);
      legendCirclesG.enter()
        .append(groupTag)
        .classed("legendCircle", true)
        .attr("transform", "translate("+ (w-10) +","+ (h-10)+")");
        ;

      var USE_LEGEND_CIRCLES = false;
      var legendCircles = !USE_LEGEND_CIRCLES ? false : legendCirclesG.selectAll("circle").data([biggestNode]);
      if (legendCircles) {
        legendCircles.enter().append("circle")
          .style("fill", "rgba(0,0,0,0)")
          .style("stroke", "#bbb")
          .style("stroke-dasharray", "5,5")
          .style("stroke-width", 1);
      }

      var legendText = legendCirclesG.selectAll("text").data([biggestNode]);
        legendText.enter()
          .append("text")
          .attr("text-anchor", "end");

      function labelText(d) {
<<<<<<< HEAD
        return d.count + (d.count === 1 ? " person" : " people");
=======
        // var count = d.count;
        var count = nodes.length;
        return count + (count === 1 ? " person" : " people");
>>>>>>> 75531199
      }

    // update
    if (legendCircles) {
        legendCircles
            .attr("cx", -(r+2))
            .attr("cy", -r+2)
            .attr("r", r)
          ;
    }
    var legendCircleCircumference = legendCircles ? 2*r : 0;
    legendText
        .text(labelText)
        .attr("fill", "#bbb")
        .attr("transform", "translate("+ 
            (-(legendCircleCircumference + 10)) +
            ",0)");

  }
  updateNodes();


  // update
  //     .attr("transform", chooseTransform)
  //     .selectAll("path")
  //         .attr("d", chooseShape)
  //         .style("stroke-width", strokeWidth)
  //         .style("stroke", chooseStroke)
  //         .style("fill", chooseFill)
  //     ;




  // visualization.selectAll(".ptpt")
  //       .transition()
  //       .duration(500)
  //       .style("fill", chooseFill)
  //       .transition()
  //         .duration(500);

  updateHulls();

  if (selectedTid >= 0) {
    selectComment(selectedTid);
  }

}

function selectComment(tid) {
    if (!_.isNumber(tid)) {
        resetSelectedComment();
        unhoverAll();
        return;
    }
    selectedTid = tid;

    getReactionsToComment(tid)
      // .done(unhoverAll)
      .then(function(votes) {
        for (i = 0; i < nodes.length; i++) {
            var node = nodes[i];
            node.ups = votes.A[node.bid] || 0;
            node.downs = votes.D[node.bid] || 0;

            // for (var p = 0; p < node.ppl.length; p++) {

            //     // TODO_MAXDOTS count up the votes of each type for each user (instead of just ppl[0])
            //     var reaction = bidToVote[node.ppl[p].pid];
            //     if (reaction) {
            //         if (reaction.vote === -1) {
            //             node.ups += 1;
            //         } else if (reaction.vote === 1) {
            //             node.downs += 1;
            //         }
            //     }
            // }
        }
        updateNodeVoteCounts();
        updateNodes();
        // visualization.selectAll(".node")
        //   .attr("transform", chooseTransform)
        //   .selectAll("path")
        //       .style("fill", chooseFill)
        //       .style("stroke", chooseStroke)
        //       .style("fill-opacity", chooseAlpha)
        //       // .attr("r", chooseRadius)
        //       .attr("d", chooseShape)
         // ;
    }, function() {
        console.error("failed to get reactions to comment: " + d.tid);
    });
}

// TODO move this stuff out into a backbone view.
function chooseCommentFill(d) {
    if (selectedTid === d.tid) {
        return "#428bca";
    } else {
        // return nothing since we want the hover class to be able to set
        return "";
    }
}


function renderComments(comments) {
    
    var dfd = $.Deferred();

    if (comments.length) {
        $(el_queryResultSelector).show();
    } else {
        $(el_queryResultSelector).hide();
    }
    setTimeout(dfd.resolve, 4000);
    eb.trigger("queryResultsRendered");
    return dfd.promise();
}


function onParticipantClicked(d) {
    // alert(1);
    // d3.event.stopPropagation();
    // d3.event.preventDefault(); // prevent flashing on iOS
  var gid = bidToGid[d.bid];
  if (_.isNumber(gid)) {
      handleOnClusterClicked(gid);
  }
}

function unhoverAll() {
  updateNodes();
}

function updateNodeVoteCounts() {

    if (isIE8) {
        for (var i = 0; i < nodes.length; i++) {
            var node = nodes[i];
            var bucket = rNodes[i];
            bucket.setUps(node.ups);
            bucket.setDowns(node.downs);
        }
    }
}

function updateNodes() {
  

  if (isIE8) {
      for (var i = 0; i < nodes.length; i++) {
        var node = nodes[i];
        var bucket = rNodes[i];
        var r = chooseCircleRadius(node);
        bucket.radius = r;
        if (isSelf(node)) {
            bucket.circleOuter.attr("r", r*2);
        } else {
            bucket.circleOuter.attr("r", r);        
        }
            
        bucket.scaleCircle(1); // sets the inner circle radius

        if (shouldDisplayCircle(node)) {
            bucket.circle.show();
            bucket.circleOuter.show();
        } else {
            bucket.circle.hide();
            bucket.circleOuter.hide();
        }
        if (shouldDisplayArrows(node)) {
            bucket.up.show();
            bucket.down.show();        
        } else {
            bucket.up.hide();
            bucket.down.hide();
        }
      }
  } else {
      var update = visualization.selectAll(".node");

              var commonUpdate = update.selectAll(".node > .bktv")
                  ;
              var commonUpdateInner = update.selectAll(".node > .bktvi")
                  // .style("stroke-width", strokeWidth)
                  // .style("stroke", chooseStroke)
                  // .style("transform", "scale(0.5)")
                  ;

      var upArrowUpdate = update.selectAll(".up.bktv").data(nodes, key)
          .style("display", chooseDisplayForArrows)
          .attr("points", chooseUpArrowPath)
          // .style("fill", colorPull)
          ;
      var upArrowUpdateInner = update.selectAll(".up.bktvi").data(nodes, key)
          .style("display", chooseDisplayForArrows)
          .attr("points", chooseUpArrowPath) // NOTE: using tranform to select the scale
          ;

      var downArrowUpdate = update.selectAll(".down.bktv").data(nodes, key)
          .style("display", chooseDisplayForArrows)
          .attr("points", chooseDownArrowPath)
          // .style("fill", colorPush)
          ;
      var downArrowUpdateInner = update.selectAll(".down.bktvi").data(nodes, key)
          .style("display", chooseDisplayForArrows)
          .attr("points", chooseDownArrowPath) // NOTE: using tranform to select the scale
          ;

      var circleUpdate = update.selectAll(".circle.bktv").data(nodes, key)
          .style("display", chooseDisplayForCircle)
          .attr("r", chooseCircleRadiusOuter)
          // .style("fill", chooseFill)
          ;
      var circleUpdateInner = update.selectAll(".circle.bktvi").data(nodes, key)
          .style("display", chooseDisplayForCircle)
          .attr("r", chooseCircleRadius) // NOTE: using tranform to select the scale
          ;

      var selfNode = _.filter(nodes, isSelf)[0];
      if (selfNode && !selfHasAppeared) {
        selfHasAppeared = true;
        onSelfAppearsCallbacks.fire();

        setupBlueDotHelpText(update.select(".selfDot"));
      }
  }
  // displayHelpItem("foo");

  // visualization.selectAll(".node")
  //   .attr("transform", chooseTransform)
  //   .selectAll("path")
  //       .style("stroke", chooseStroke)
  //       .style("fill", chooseFill)
  //       .style("fill-opacity", chooseAlpha)
  //       // .attr("r", chooseRadius)
  //       .attr("d", chooseShape)
  //   ;

}

function resetSelectedComment() {
  selectedTid = -1;
}

function resetSelection() {
  console.log("resetSelection");
  if (isIE8) {
  } else {
      visualization.selectAll(".active").classed("active", false);
  }
  selectedCluster = -1;
  eb.trigger(eb.clusterClicked, selectedCluster);
  // visualization.transition().duration(750).attr("transform", "");
  selectedBids = [];
  resetSelectedComment();
  // unhoverAll();
}


function selectBackground() {

  if (selectedCluster >= 0) {
    resetSelection();
    setClusterActive(-1)
      .then(
        updateHulls,
        updateHulls);

    updateHullColors();
  }
}


// TODO account for Buckets
function emphasizeParticipants(pids) {
    console.log("pids", pids.length);
    var hash = []; // sparse-ish array
    getPidToBidMapping().then(function(o) {
        var pidToBid = o.p2b;
        var bidToPids = o.b2p;
        //bid = o.bid;

        for (var i = 0; i < pids.length; i++) {
            var bid = pidToBid[pids[i]];
            hash[bid] |= 0; // init
            hash[bid] += 1; // count the person
        }

        function chooseStrokeWidth(d) {
            // If emphasized, maintain fill, (no stroke needed)
            if (hash[d.bid]) {
                return 0;
            }
            return 2;
        }
        function chooseStroke(d) {
            // If emphasized, maintain fill, (no stroke needed)
            if (hash[d.bid]) {
                return void 0; // undefined
            }
            return chooseFill(d);
        }
        function chooseFillOpacity(d) {
            // If emphasized, maintain fill, (no stroke needed)
            if (hash[d.bid] >= 2) {
                return 1;
            }
            return 0.2;
        }

        function chooseTransformSubset(d) {
            var bid = d.bid;
            var ppl = bidToPids[bid];
            var total = ppl ? ppl.length : 0;
            var active = hash[bid] || 0;
            var ratio = active/total;
            if (ratio > 0.99) {
                return;
            } else {
                return "scale(" + ratio + ")";
            }
        }
        function chooseTransformSubsetRaphael(d) {
            var bid = d.bid;
            var ppl = bidToPids[bid];
            var total = ppl ? ppl.length : 0;
            var active = hash[bid] || 0;
            var ratio = active/total;
            if (ratio > 0.99 || total === 0) {
                return 1;
            } else {
                return ratio;
            }
        }

        if (isIE8) {
            for (var j = 0; j < nodes.length; j++) {
                var node = nodes[j];
                var bucket = rNodes[j];
                var s = chooseTransformSubsetRaphael(node);
                bucket.scaleCircle(s);
                // bucket.circle.scale(s, s)
            }
        } else {
            visualization.selectAll(".bktvi")
                // .attr("stroke", chooseStroke)
                .attr("transform", chooseTransformSubset)
                // .attr("stroke-width", chooseStrokeWidth)
                // .attr("fill-opacity", chooseFillOpacity)
            ;

        }
    });
}


// MAke the help item's arrow a child of the elementToPointAt, and update its points to be from 0,0 to 

// function displayHelpItem(content) {
//     overlay_layer.selectAll(".helpArrow")
//         .style("display", "block")
//         .attr("marker-end", "url(#ArrowTip)");

//     // $(".helpArrow").removeClass("hidden");
//     $("#helpTextBox").removeClass("hidden");
//     $("#helpTextMessage").html(content);
// }

function onHelpTextClicked() {
    overlay_layer.selectAll(".helpArrow")
        .style("display", "none");
    // $(".helpArrow").addClass("hidden");
    $("#helpTextBox").addClass("hidden");
}

// window.foo = displayHelpItem;
// displayHelpItem("foo");


function setupBlueDotHelpText(self) {
    if (SELF_DOT_SHOW_INITIALLY) {
        selfDotTooltipShow = false; // no tooltip

        var txt = self.append("text")
            .text(selfDotHintText)
            .attr("text-anchor", "middle")
            .attr("transform", "translate(0, -10)");
        if (SELF_DOT_HINT_HIDE_AFTER_DELAY) {
          txt.transition(200)
            .delay(SELF_DOT_HINT_HIDE_AFTER_DELAY)
            .style("opacity", 0)
            .each("end", function() {
              selfDotTooltipShow = true;
              // need to remove the tooltip so it doesn't eat hover events
              d3.select(this).remove();
            });
        }
    }
}


eb.on(eb.vote, function() {
    if (isIE8) {
    } else {
      var update = visualization.selectAll(".node").filter(isSelf);
      update
        .attr("opacity", 0)
        .transition(10)
          .delay(10)
          .attr("opacity", 1);
    }
});

// setTimeout(selectBackground, 1);

return {
    upsertNode: upsertNode,
    onSelfAppears: onSelfAppearsCallbacks.add,
    deselect: selectBackground,
    selectComment: selectComment,
    // dipsplayBlueDotHelpItem: displayHelpItem,
    emphasizeParticipants: emphasizeParticipants,
};

};<|MERGE_RESOLUTION|>--- conflicted
+++ resolved
@@ -1197,13 +1197,9 @@
           .attr("text-anchor", "end");
 
       function labelText(d) {
-<<<<<<< HEAD
-        return d.count + (d.count === 1 ? " person" : " people");
-=======
         // var count = d.count;
         var count = nodes.length;
         return count + (count === 1 ? " person" : " people");
->>>>>>> 75531199
       }
 
     // update
