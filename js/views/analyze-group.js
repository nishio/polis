--- conflicted
+++ resolved
@@ -187,32 +187,6 @@
     var groupMode = gid !== -1;
 
     var info = that.groupInfo();
-<<<<<<< HEAD
-    _.each(this.collection.first(NUMBER_OF_REPRESENTATIVE_COMMENTS_TO_SHOW), function(c) {
-      var tid = c.get('tid');
-      var header;
-      if (groupMode) {
-        var v = info.votes[tid];
-        var percent = (v.gA_total / info.count * 100) >> 0; // WARNING duplicated in analyze-comment.js
-        header =
-            "<span class='a HeadingE' style='margin-right:10px'>&#9650; " + percent + "%</span>" +
-            "<span class='small' style='color:darkgray;'>("+ v.gA_total+"/"+info.count +") of this group agreed</span>";
-      } else {
-        header = 
-          "<span class='a' style='margin-right:10px'>&#9650; " + c.get("A") + "</span>" +
-          "<span class='d'>&#9660; " + c.get("D") + "</span>";
-      }
-      var html = 
-        "<div style='margin:10px;' class='well query_result_item'>" + 
-          "<p>" +
-            header +
-          "</p>" +
-          c.get("txt") +
-        "</div>";
-      results.data('owlCarousel').addItem(html);
-    });
-    // Auto-select the first comment.
-=======
     _.each(this.collection.filter(function(item) {
         return _.contains(that.tidsForGroup, item.get('tid'));
       }),
@@ -224,8 +198,8 @@
           var v = info.votes[tid];
           var percent = (v.gA_total / info.count * 100) >> 0; // WARNING duplicated in analyze-comment.js
           header =
-              "<span class='a' style='margin-right:10px'>&#9650; " + percent + "%</span>" +
-              "<span class='small' style='color:darkgray;'>("+ v.gA_total+"/"+info.count +") of this group agreed</span>";
+            "<span class='a HeadingE' style='margin-right:10px'>&#9650; " + percent + "%</span>" +
+            "<span class='small' style='color:darkgray;'>("+ v.gA_total+"/"+info.count +") of this group agreed</span>";
         } else {
           header = 
             "<span class='a' style='margin-right:10px'>&#9650; " + c.get("A") + "</span>" +
@@ -241,7 +215,6 @@
         results.data('owlCarousel').addItem(html);
       });
       // Auto-select the first comment.
->>>>>>> 1f24afdf
     eb.trigger(eb.commentSelected, indexToTid[0]);
     // $(el_carouselSelector).find(".query_result_item").first().trigger("click");
   },
