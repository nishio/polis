--- conflicted
+++ resolved
@@ -78,17 +78,13 @@
 - ~~Generated reports~~
 - Data export [`polis-issues#137`](https://github.com/pol-is/polis-issues/issues/137)
 
-<<<<<<< HEAD
 **Note:** To configure some convenience options for your local git repo, we recommend running once:
 
 ```
 git config --local include.path ../.gitconfig
 ```
 
-## :rocket: Deployment
-=======
 ## 🚀 Deployment
->>>>>>> a3be4e0a
 
 Please see [`docs/deployment.md`](/docs/deployment.md)
 
