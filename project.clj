--- conflicted
+++ resolved
@@ -20,12 +20,8 @@
                  [org.clojure/data.csv "0.1.2"]
                  [org.clojure/math.numeric-tower "0.0.4"]
                  [org.clojure/core.match "0.2.1"]
-<<<<<<< HEAD
                  ; [storm "0.8.2"]
-=======
                  [bigml/sampling "2.1.0"]
-                 [storm "0.8.2"]
->>>>>>> 28fcc374
                  [incanter "1.5.4"]
                  [com.novemberain/monger "1.5.0"]
                  [org.postgresql/postgresql "9.2-1004-jdbc4"]
