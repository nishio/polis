--- conflicted
+++ resolved
@@ -1,14 +1,9 @@
 ARG TAG=dev
 
 # polis-client-admin
-# Gulp v3 stops us from upgrading beyond Node v11
-FROM docker.io/node:11.15.0-alpine
+FROM docker.io/node:17.3.0-alpine
 
-<<<<<<< HEAD
 WORKDIR /client-admin/app
-=======
-FROM node:17.3.0-alpine
->>>>>>> f33d0b04
 
 RUN apk add git --no-cache
 
