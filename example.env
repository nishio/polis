# Copy this file to .env and fill in the values, # or set the values in your environment as needed.
# docker compose (if used) will read from .env. This file is also used by the server app.


###### GENERAL SETTINGS ######
ADMIN_UIDS=[]
# Options: maildev, aws-ses, mailgun
# Example: `aws-ses,mailgun` would try sending via AWS SES first, and fallback to Mailgun on error.
EMAIL_TRANSPORT_TYPES=maildev
# (Deprecated) Used internally by Node.Crypto.
ENCRYPTION_PASSWORD_00001=
# Optionally set this manually or use `git rev-parse HEAD`. It can be useful for debugging.
GIT_HASH=
# Options: prod, preprod, dev:
MATH_ENV=prod
# Optionally set this to whatever you want. It is a convenience for docker assets.
TAG=dev
COMPOSE_PROJECT_NAME=polis-${TAG}
# Optionally give the server container a distinct env_file. Useful for CI tests.
SERVER_ENV_FILE=.env
# Used by winston via server/utils/logger. Defaults to "info".
SERVER_LOG_LEVEL=
<<<<<<< HEAD
# Where to send server logs. Options: console, file. If blank, it is determined by NODE_ENV.
SERVER_LOG_TRANSPORT=
=======
# When true, logs are written to server/logs in addition to stdout.
# If docker compose is used, the logs directory is mounted as a persistent volume.
SERVER_LOG_TO_FILE=
>>>>>>> 946fcfdc
# (Deprecated) Settings for submitting web requests to the math worker.
WEBSERVER_PASS=ws-pass
WEBSERVER_USERNAME=ws-user


###### DATABASE ######
# Optional DB replica for reads:
READ_ONLY_DATABASE_URL=
POSTGRES_DB=polis-dev
POSTGRES_HOST=postgres:5432
POSTGRES_PASSWORD=oiPorg3Nrz0yqDLE
POSTGRES_PORT=5432
POSTGRES_USER=postgres
DATABASE_URL=postgres://${POSTGRES_USER}:${POSTGRES_PASSWORD}@${POSTGRES_HOST}/${POSTGRES_DB}


###### PORTS ######
API_SERVER_PORT=5000
HTTP_PORT=80
HTTPS_PORT=443
STATIC_FILES_PORT=8080
# These ports could actually be different in development or if you are hosting clint-admin,
# client-participation, and file-server on different servers or containers.
STATIC_FILES_ADMIN_PORT=${STATIC_FILES_PORT}
STATIC_FILES_CLIENT_PORT=${STATIC_FILES_PORT}


###### EMAIL ADDRESSES ######
ADMIN_EMAIL_DATA_EXPORT_TEST=
ADMIN_EMAIL_DATA_EXPORT=
ADMIN_EMAIL_EMAIL_TEST=
ADMIN_EMAILS=[]
POLIS_FROM_ADDRESS="Example <team@example.com>"


###### BOOLEAN FLAGS ######
# (false by default):
BACKFILL_COMMENT_LANG_DETECTION=
CACHE_MATH_RESULTS=
# Set to `false` for production:
DEV_MODE=true
RUN_PERIODIC_EXPORT_TESTS=
SHOULD_USE_TRANSLATION_API=


###### CUSTOM URL/HOSTNAME SETTINGS ######
# If you are running a development server anywhere other than localhost:80 or localhost:5000,
# you need to update API_DEV_HOSTNAME and EMBED_SERVICE_HOSTNAME.
API_DEV_HOSTNAME=localhost
# If you are running polis on a custom domain, set both API_PROD_HOSTNAME and DOMAIN_OVERRIDE
# to the same value. In the future these will be combined into one setting.
API_PROD_HOSTNAME=pol.is
DOMAIN_OVERRIDE=
DOMAIN_WHITELIST_ITEM_01=
DOMAIN_WHITELIST_ITEM_02=
DOMAIN_WHITELIST_ITEM_03=
DOMAIN_WHITELIST_ITEM_04=
DOMAIN_WHITELIST_ITEM_05=
DOMAIN_WHITELIST_ITEM_06=
DOMAIN_WHITELIST_ITEM_07=
DOMAIN_WHITELIST_ITEM_08=
# In production, should match API_PROD_HOSTNAME or DOMAIN_OVERRIDE, if set:
EMBED_SERVICE_HOSTNAME=localhost
# Full hostname with protocol of your API server:
# (Optional. Currently only used in client-report development.)
SERVICE_URL=
STATIC_FILES_HOST=file-server


###### THIRD PARTY API CREDENTIALS ######
# These are all optional, but some features will not work without them.
AKISMET_ANTISPAM_API_KEY=
# Used for S3 data import/export:
AWS_REGION=
# Set to true to enable the twitter widgets in the client:
ENABLE_TWITTER_WIDGETS=
# Must register with facebook and get a facebook app id to use the facebook auth features:
FB_APP_ID=
# To enable Google Analytics, set this to your tracking id:
GA_TRACKING_ID=
# One of the following is required if SHOULD_USE_TRANSLATION_API is true:
GOOGLE_CREDENTIALS_BASE64=
GOOGLE_CREDS_STRINGIFIED=
MAILGUN_API_KEY=
MAILGUN_DOMAIN=
MAXMIND_LICENSEKEY=
MAXMIND_USERID=
TWITTER_CONSUMER_KEY=
TWITTER_CONSUMER_SECRET=
# Read from process.env by aws-sdk, if using SES for email transport
# https://docs.aws.amazon.com/sdk-for-javascript/v2/developer-guide/loading-node-credentials-environment.html
AWS_ACCESS_KEY_ID=
AWS_SECRET_ACCESS_KEY=
# This value is written by the server app if SHOULD_USE_TRANSLATION_API is true.
GOOGLE_APPLICATION_CREDENTIALS=<|MERGE_RESOLUTION|>--- conflicted
+++ resolved
@@ -20,14 +20,9 @@
 SERVER_ENV_FILE=.env
 # Used by winston via server/utils/logger. Defaults to "info".
 SERVER_LOG_LEVEL=
-<<<<<<< HEAD
-# Where to send server logs. Options: console, file. If blank, it is determined by NODE_ENV.
-SERVER_LOG_TRANSPORT=
-=======
 # When true, logs are written to server/logs in addition to stdout.
 # If docker compose is used, the logs directory is mounted as a persistent volume.
 SERVER_LOG_TO_FILE=
->>>>>>> 946fcfdc
 # (Deprecated) Settings for submitting web requests to the math worker.
 WEBSERVER_PASS=ws-pass
 WEBSERVER_USERNAME=ws-user
